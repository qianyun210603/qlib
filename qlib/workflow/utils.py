# Copyright (c) Microsoft Corporation.
# Licensed under the MIT License.

import sys, traceback, signal, atexit
from . import R
from .recorder import Recorder
from ..log import get_module_logger
logger = get_module_logger("workflow", "INFO")


# function to handle the experiment when unusual program ending occurs
def experiment_exit_handler():
    """
    Method for handling the experiment when any unusual program ending occurs.
    The `atexit` handler should be put in the last, since, as long as the program ends, it will be called.
    Thus, if any exception or user interuption occurs beforehead, we should handle them first. Once `R` is
    ended, another call of `R.end_exp` will not take effect.
    """
    signal.signal(signal.SIGINT, experiment_kill_signal_handler)  # handle user keyboard interupt
    sys.excepthook = experiment_exception_hook  # handle uncaught exception
    atexit.register(R.end_exp, recorder_status=Recorder.STATUS_FI)  # will not take effect if experiment ends


def experiment_exception_hook(type, value, tb):
    """
    End an experiment with status to be "FAILED". This exception tries to catch those uncaught exception
    and end the experiment automatically.

    Parameters
    type: Exception type
    value: Exception's value
    tb: Exception's traceback
    """
<<<<<<< HEAD
    error_msg = f"An exception has been raised[{type.__name__}: {value}]."
    logger.error(error_msg)

    # Same as original format
    traceback.print_tb(tb)
    print(f"{type.__name__}: {value}")
=======
    logger.error("An exception has been raised.")
    traceback.print_tb(tb)
    print(f"{type}: {value}")
>>>>>>> 559792bd

    R.end_exp(recorder_status=Recorder.STATUS_FA)


def experiment_kill_signal_handler(signum, frame):
    """
    End an experiment when user kill the program through keyboard (CTRL+C, etc.).
    """
    R.end_exp(recorder_status=Recorder.STATUS_FA)<|MERGE_RESOLUTION|>--- conflicted
+++ resolved
@@ -31,18 +31,11 @@
     value: Exception's value
     tb: Exception's traceback
     """
-<<<<<<< HEAD
-    error_msg = f"An exception has been raised[{type.__name__}: {value}]."
-    logger.error(error_msg)
+    logger.error(f"An exception has been raised[{type.__name__}: {value}].")
 
     # Same as original format
     traceback.print_tb(tb)
     print(f"{type.__name__}: {value}")
-=======
-    logger.error("An exception has been raised.")
-    traceback.print_tb(tb)
-    print(f"{type}: {value}")
->>>>>>> 559792bd
 
     R.end_exp(recorder_status=Recorder.STATUS_FA)
 
