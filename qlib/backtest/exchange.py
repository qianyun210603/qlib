# Copyright (c) Microsoft Corporation.
# Licensed under the MIT License.
from __future__ import annotations

from collections import defaultdict
from typing import TYPE_CHECKING, Any, Dict, List, Optional, Tuple, Type, Union, cast, Iterable

from ..utils.index_data import IndexData

if TYPE_CHECKING:
    from .account import Account

import random

import numpy as np
import pandas as pd

from qlib.backtest.position import BasePosition

from ..config import C
from ..constant import REG_CN, REG_TW
from ..data.data import D
from ..log import get_module_logger
from .decision import Order, OrderDir, OrderHelper
from .high_performance_ds import BaseQuote, NumpyQuote


class Exchange:
    # `quote_df` is a pd.DataFrame class that contains basic information for backtesting
    # After some processing, the data will later be maintained by `quote_cls` object for faster data retrieving.
    # Some conventions for `quote_df`
    # - $close is for calculating the total value at end of each day.
    #   - if $close is None, the stock on that day is regarded as suspended.
    # - $factor is for rounding to the trading unit;
    #   - if any $factor is missing when $close exists, trading unit rounding will be disabled
    quote_df: pd.DataFrame

    def __init__(
        self,
        freq: str = "day",
        start_time: Union[pd.Timestamp, str] = None,
        end_time: Union[pd.Timestamp, str] = None,
        codes: Union[list, str] = "all",
<<<<<<< HEAD
        deal_price: Union[str, Tuple[str, str], List[str]] = None,
        subscribe_fields: Iterable = (),
        volume_threshold: Union[tuple, dict] = None,
=======
        deal_price: Union[str, Tuple[str, str], List[str], None] = None,
        subscribe_fields: list = [],
        limit_threshold: Union[Tuple[str, str], float, None] = None,
        volume_threshold: Union[tuple, dict, None] = None,
>>>>>>> a4fd6e5a
        open_cost: float = 0.0015,
        close_cost: float = 0.0025,
        min_cost: float = 5.0,
        impact_cost: float = 0.0,
        extra_quote: pd.DataFrame = None,
        quote_cls: Type[BaseQuote] = NumpyQuote,
        **kwargs: Any,
    ) -> None:
        """__init__
        :param freq:             frequency of data
        :param start_time:       closed start time for backtest
        :param end_time:         closed end time for backtest
        :param codes:            list stock_id list or a string of instruments(i.e. all, csi500, sse50)
        :param deal_price:      Union[str, Tuple[str, str], List[str]]
                                The `deal_price` supports following two types of input
                                - <deal_price> : str
                                - (<buy_price>, <sell_price>): Tuple[str] or List[str]
                                <deal_price>, <buy_price> or <sell_price> := <price>
                                <price> := str
                                - for example '$close', '$open', '$vwap' ("close" is OK. `Exchange` will help to prepend
                                  "$" to the expression)
        :param subscribe_fields: Iterable (convertible to set), subscribe fields. This expressions will be added to the
                                 query and `self.quote`.
                                 It is useful when users want more fields to be queried
        :param limit_threshold: Union[Tuple[str, str], List[str], float, None]
                                1) `None`: no limitation
                                2) float, 0.1 for example, default None
                                3) Tuple[str, str]: (<the expression for buying stock limitation>,
                                                     <the expression for sell stock limitation>)
                                                    `False` value indicates the stock is tradable
                                                    `True` value indicates the stock is limited and not tradable
        :param volume_threshold: Union[
                                    Dict[
                                        "all": ("cum" or "current", limit_str),
                                        "buy": ("cum" or "current", limit_str),
                                        "sell":("cum" or "current", limit_str),
                                    ],
                                    ("cum" or "current", limit_str),
                                 ]
                                1) ("cum" or "current", limit_str) denotes a single volume limit.
                                    - limit_str is qlib data expression which is allowed to define your own Operator.
                                    Please refer to qlib/contrib/ops/high_freq.py, here are any custom operator for
                                    high frequency, such as DayCumsum. !!!NOTE: if you want you use the custom
                                    operator, you need to register it in qlib_init.
                                    - "cum" means that this is a cumulative value over time, such as cumulative market
                                    volume. So when it is used as a volume limit, it is necessary to subtract the dealt
                                    amount.
                                    - "current" means that this is a real-time value and will not accumulate over time,
                                    so it can be directly used as a capacity limit.
                                    e.g. ("cum", "0.2 * DayCumsum($volume, '9:45', '14:45')"), ("current", "$bidV1")
                                2) "all" means the volume limits are both buying and selling.
                                "buy" means the volume limits of buying. "sell" means the volume limits of selling.
                                Different volume limits will be aggregated with min(). If volume_threshold is only
                                ("cum" or "current", limit_str) instead of a dict, the volume limits are for
                                both by default. In other words, it is same as {"all": ("cum" or "current", limit_str)}.
                                3) e.g. "volume_threshold": {
                                            "all": ("cum", "0.2 * DayCumsum($volume, '9:45', '14:45')"),
                                            "buy": ("current", "$askV1"),
                                            "sell": ("current", "$bidV1"),
                                        }
        :param open_cost:        cost rate for open, default 0.0015
        :param close_cost:       cost rate for close, default 0.0025
        :param trade_unit:       trade unit, 100 for China A market.
                                 None for disable trade unit.
                                 **NOTE**: `trade_unit` is included in the `kwargs`. It is necessary because we must
                                 distinguish `not set` and `disable trade_unit`
        :param min_cost:         min cost, default 5
        :param impact_cost:     market impact cost rate (a.k.a. slippage). A recommended value is 0.1.
        :param extra_quote:     pandas, dataframe consists of
                                    columns: like ['$vwap', '$close', '$volume', '$factor', 'limit_sell', 'limit_buy'].
                                            The limit indicates that the etf is tradable on a specific day.
                                            Necessary fields:
                                                $close is for calculating the total value at end of each day.
                                            Optional fields:
                                                $volume is only necessary when we limit the trade amount or calculate
                                                PA(vwap) indicator
                                                $vwap is only necessary when we use the $vwap price as the deal price
                                                $factor is for rounding to the trading unit
                                                limit_sell will be set to False by default (False indicates we can sell
                                                this target on this day).
                                                limit_buy will be set to False by default (False indicates we can buy
                                                this target on this day).
                                    index: MultipleIndex(instrument, pd.Datetime)
        """
        self.freq = freq
        self.start_time = start_time
        self.end_time = end_time

        self.trade_unit = kwargs.pop("trade_unit", C.trade_unit)


        # limit_threshold here shall be in kwargs to distinguish 'not provided' and `None` as `None` is a valid option here.
        # not setting in kwargs will lead to `None` explicitly provided here, which should shield the one in global config,
        # being overwrittin by the global config, which is counterintuitive.
        # Also allow input as list here since yaml cannot direct provide tuple, in such case explicitly convert to tuple.
        self.limit_threshold = kwargs.pop('limit_threshold', C.limit_threshold)
        if isinstance(self.limit_threshold, list):
            self.limit_threshold = tuple(self.limit_threshold)

        # if len(kwargs) > 0:
        #     raise ValueError(f"Get Unexpected arguments {kwargs}")

        if deal_price is None:
            deal_price = C.deal_price

        # we have some verbose information here. So logging is enabled
        self.logger = get_module_logger("online operator")

        # TODO: the quote, trade_dates, codes are not necessary.
        # It is just for performance consideration.
        self.limit_type = self._get_limit_type()
        if self.limit_threshold is None:
            if C.region in [REG_CN, REG_TW]:
                self.logger.warning(f"limit_threshold not set. The stocks hit the limit may be bought/sold")
        elif self.limit_type == self.LT_FLT and abs(cast(float, self.limit_threshold)) > 0.1:
            if C.region in [REG_CN, REG_TW]:
                self.logger.warning(f"limit_threshold may not be set to a reasonable value")

        if isinstance(deal_price, str):
            if deal_price[0] != "$":
                deal_price = "$" + deal_price
            self.buy_price = self.sell_price = deal_price
        elif isinstance(deal_price, (tuple, list)):
            self.buy_price, self.sell_price = cast(Tuple[str, str], deal_price)
        else:
            raise NotImplementedError(f"This type of input is not supported")

        if isinstance(codes, str):
            codes = D.instruments(codes)
        self.codes = codes
        # Necessary fields
        # $close is for calculating the total value at end of each day.
        # - if $close is None, the stock on that day is regarded as suspended.
        # $factor is for rounding to the trading unit
        # $change is for calculating the limit of the stock

        # 　get volume limit from kwargs
        self.buy_vol_limit, self.sell_vol_limit, vol_lt_fields = self._get_vol_limit(volume_threshold)

        necessary_fields = {self.buy_price, self.sell_price, "$close", "$change", "$factor", "$volume"}
        if self.limit_type == self.LT_TP_EXP:
            assert isinstance(self.limit_threshold, tuple)
            for exp in self.limit_threshold:
                necessary_fields.add(exp)
        all_fields = list(necessary_fields | set(vol_lt_fields) | set(subscribe_fields))

        self.all_fields = all_fields

        self.open_cost = open_cost
        self.close_cost = close_cost
        self.min_cost = min_cost
        self.impact_cost = impact_cost

        self.volume_threshold = volume_threshold
        self.extra_quote = extra_quote
        self.get_quote_from_qlib()

        # init quote by quote_df
        self.quote_cls = quote_cls
        self.quote: BaseQuote = self.quote_cls(self.quote_df, freq)

        self.instrument_info = {}
        dpm_uri = C.dpm.get_data_uri()
        if C.dpm.get_uri_type(dpm_uri) == "local":
            instrument_info_path = dpm_uri.joinpath("contract_specs")
            if instrument_info_path.exists():
                import pickle
                self.instrument_info.update(
                    {p.stem.upper(): pickle.load(open(p, "rb")) for p in instrument_info_path.glob("*.pkl")}
                )

    def get_quote_from_qlib(self) -> None:
        # get stock data from qlib
        if len(self.codes) == 0:
            self.codes = D.instruments()
        self.quote_df = D.features(
            self.codes,
            self.all_fields,
            self.start_time,
            self.end_time,
            freq=self.freq,
            disk_cache=True,
        )
        self.quote_df.columns = self.all_fields
        if not (C.get("ohlc_adjusted", True) or self.quote_df["$factor"].isna().all()):
            self.quote_df["$open"] = self.quote_df["$open"] * self.quote_df["$factor"]
            self.quote_df["$high"] = self.quote_df["$high"] * self.quote_df["$factor"]
            self.quote_df["$low"] = self.quote_df["$low"] * self.quote_df["$factor"]
            self.quote_df["$close"] = self.quote_df["$close"] * self.quote_df["$factor"]
            self.quote_df["$volume"] = self.quote_df["$volume"] / self.quote_df["$factor"]

        # check buy_price data and sell_price data
        for attr in ("buy_price", "sell_price"):
            pstr = getattr(self, attr)  # price string
            if self.quote_df[pstr].isna().any():
                self.logger.warning("{} field data contains nan.".format(pstr))

        # update trade_w_adj_price
        if (self.quote_df["$factor"].isna() & ~self.quote_df["$close"].isna()).any():
            # The 'factor.day.bin' file not exists, and `factor` field contains `nan`
            # Use adjusted price
            self.trade_w_adj_price = True
            self.logger.warning("factor.day.bin file not exists or factor contains `nan`. Order using adjusted_price.")
            # if self.trade_unit is not None:
            #     self.logger.warning(f"trade unit {self.trade_unit} is not supported in adjusted_price mode.")
        else:
            # The `factor.day.bin` file exists and all data `close` and `factor` are not `nan`
            # Use normal price
            self.trade_w_adj_price = False
        # update limit
        self._update_limit()

        # concat extra_quote
        if self.extra_quote is not None:
            # process extra_quote
            if "$close" not in self.extra_quote:
                raise ValueError("$close is necessray in extra_quote")
            for attr in "buy_price", "sell_price":
                pstr = getattr(self, attr)  # price string
                if pstr not in self.extra_quote.columns:
                    self.extra_quote[pstr] = self.extra_quote["$close"]
                    self.logger.warning(f"No {pstr} set for extra_quote. Use $close as {pstr}.")
            if "$factor" not in self.extra_quote.columns:
                self.extra_quote["$factor"] = 1.0
                self.logger.warning("No $factor set for extra_quote. Use 1.0 as $factor.")
            if "limit_sell" not in self.extra_quote.columns:
                self.extra_quote["limit_sell"] = False
                self.logger.warning("No limit_sell set for extra_quote. All stock will be able to be sold.")
            if "limit_buy" not in self.extra_quote.columns:
                self.extra_quote["limit_buy"] = False
                self.logger.warning("No limit_buy set for extra_quote. All stock will be able to be bought.")
            assert set(self.extra_quote.columns) == set(self.quote_df.columns) - {"$change"}
            self.quote_df = pd.concat([self.quote_df, self.extra_quote], sort=False, axis=0)

    LT_TP_EXP = "(exp)"  # Tuple[str, str]:  the limitation is calculated by a Qlib expression.
    LT_FLT = "float"  # float:  the trading limitation is based on `abs($change) < limit_threshold`
    LT_NONE = "none"  # none:  there is no trading limitation

    def get_instrument_info(self, symbol: str):
        return self.instrument_info.get(symbol, None)

    def _get_limit_type(self) -> str:
        """get limit type"""
        assert hasattr(self, 'limit_threshold'), "self.limit_threshold must be set first in __init__."
        if isinstance(self.limit_threshold, tuple):
            return self.LT_TP_EXP
        elif isinstance(self.limit_threshold, float):
            return self.LT_FLT
        elif self.limit_threshold is None:
            return self.LT_NONE
        else:
            raise NotImplementedError(f"This type of `limit_threshold` is not supported")

    def _update_limit(self) -> None:
        assert hasattr(self, 'limit_type') and hasattr(self, 'limit_threshold'), \
            "self.limit_type and self.limit_threshold must be set first."
        # $close may contain NaN, the nan indicates that the stock is not tradable at that timestamp
        suspended = self.quote_df["$close"].isna()
        # check limit_threshold
        limit_type = self.limit_type
        if limit_type == self.LT_NONE:
            self.quote_df["limit_buy"] = suspended
            self.quote_df["limit_sell"] = suspended
        elif limit_type == self.LT_TP_EXP:
            # set limit
            limit_threshold = cast(tuple, self.limit_threshold)
            # astype bool is necessary, because quote_df is an expression and could be float
            self.quote_df["limit_buy"] = self.quote_df[limit_threshold[0]].astype("bool") | suspended
            self.quote_df["limit_sell"] = self.quote_df[limit_threshold[1]].astype("bool") | suspended
        elif limit_type == self.LT_FLT:
            limit_threshold = cast(float, self.limit_threshold)
            self.quote_df["limit_buy"] = self.quote_df["$change"].ge(limit_threshold) | suspended
            self.quote_df["limit_sell"] = (
                self.quote_df["$change"].le(-limit_threshold) | suspended
            )  # pylint: disable=E1130

    @staticmethod
    def _get_vol_limit(volume_threshold: Union[tuple, dict, None]) -> Tuple[Optional[list], Optional[list], set]:
        """
        preprocess the volume limit.
        get the fields need to get from qlib.
        get the volume limit list of buying and selling which is composed of all limits.
        Parameters
        ----------
        volume_threshold :
            please refer to the doc of exchange.
        Returns
        -------
        fields: set
            the fields need to get from qlib.
        buy_vol_limit: List[Tuple[str]]
            all volume limits of buying.
        sell_vol_limit: List[Tuple[str]]
            all volume limits of selling.
        Raises
        ------
        ValueError
            the format of volume_threshold is not supported.
        """
        if volume_threshold is None:
            return None, None, set()

        fields = set()
        buy_vol_limit = []
        sell_vol_limit = []
        if isinstance(volume_threshold, tuple):
            volume_threshold = {"all": volume_threshold}

        assert isinstance(volume_threshold, dict)
        for key, vol_limit in volume_threshold.items():
            assert isinstance(vol_limit, tuple)
            fields.add(vol_limit[1])

            if key in ("buy", "all"):
                buy_vol_limit.append(vol_limit)
            if key in ("sell", "all"):
                sell_vol_limit.append(vol_limit)

        return buy_vol_limit, sell_vol_limit, fields

    def check_stock_limit(
        self,
        stock_id: str,
        start_time: pd.Timestamp,
        end_time: pd.Timestamp,
        direction: int | None = None,
    ) -> bool:
        """
        Parameters
        ----------
        stock_id : str
        start_time: pd.Timestamp
        end_time: pd.Timestamp
        direction : int, optional
            trade direction, by default None
            - if direction is None, check if tradable for buying and selling.
            - if direction == Order.BUY, check the if tradable for buying
            - if direction == Order.SELL, check the sell limit for selling.

        Returns
        -------
        True: the trading of the stock is limited (maybe hit the highest/lowest price), hence the stock is not tradable
        False: the trading of the stock is not limited, hence the stock may be tradable
        """
        # NOTE:
        # **all** is used when checking limitation.
        # For example, the stock trading is limited in a day if every minute is limited in a day if every minute is limited.
        if direction is None:
            # The trading limitation is related to the trading direction
            # if the direction is not provided, then any limitation from buy or sell will result in trading limitation
            buy_limit = self.quote.get_data(stock_id, start_time, end_time, field="limit_buy", method="all")
            sell_limit = self.quote.get_data(stock_id, start_time, end_time, field="limit_sell", method="all")
            return bool(buy_limit or sell_limit)
        elif direction == Order.BUY:
            return cast(bool, self.quote.get_data(stock_id, start_time, end_time, field="limit_buy", method="all"))
        elif direction == Order.SELL:
            return cast(bool, self.quote.get_data(stock_id, start_time, end_time, field="limit_sell", method="all"))
        else:
            raise ValueError(f"direction {direction} is not supported!")

    def check_stock_suspended(
        self,
        stock_id: str,
        start_time: pd.Timestamp,
        end_time: pd.Timestamp,
    ) -> bool:
        """if stock is suspended(hence not tradable), True will be returned"""
        # is suspended
        if stock_id in self.quote.get_all_stock():
            # suspended stocks are represented by None $close stock
            # The $close may contain NaN,
            close = self.quote.get_data(stock_id, start_time, end_time, "$close")
            if close is None:
                # if no close record exists
                return True
            elif isinstance(close, IndexData):
                # **any** non-NaN $close represents trading opportunity may exist
                #  if all returned is nan, then the stock is suspended
                return cast(bool, cast(IndexData, close).isna().all())
            else:
                # it is single value, make sure is not None
                return np.isnan(close)
        else:
            # if the stock is not in the stock list, then it is not tradable and regarded as suspended
            return True

    def is_stock_tradable(
        self,
        stock_id: str,
        start_time: pd.Timestamp,
        end_time: pd.Timestamp,
        direction: int | None = None,
    ) -> bool:
        # check if stock can be traded
        return not (
            self.check_stock_suspended(stock_id, start_time, end_time)
            or self.check_stock_limit(stock_id, start_time, end_time, direction)
        )

    def check_order(self, order: Order) -> bool:
        # check limit and suspended
        return self.is_stock_tradable(order.stock_id, order.start_time, order.end_time, order.direction)

    def deal_order(
        self,
        order: Order,
        trade_account: Account | None = None,
        position: BasePosition | None = None,
        dealt_order_amount: Dict[str, float] = defaultdict(float),
    ) -> Tuple[float, float, float]:
        """
        Deal order when the actual transaction
        the results section in `Order` will be changed.
        :param order:  Deal the order.
        :param trade_account: Trade account to be updated after dealing the order.
        :param position: position to be updated after dealing the order.
        :param dealt_order_amount: the dealt order amount dict with the format of {stock_id: float}
        :return: trade_val, trade_cost, trade_price
        """
        # check order first.
        if not self.check_order(order):
            order.deal_amount = 0.0
            # using np.nan instead of None to make it more convenient to show the value in format string
            self.logger.debug(f"Order failed due to trading limitation: {order}")
            return 0.0, 0.0, np.nan

        if trade_account is not None and position is not None:
            raise ValueError("trade_account and position can only choose one")

        # NOTE: order will be changed in this function
        trade_price, trade_val, trade_cost = self._calc_trade_info_by_order(
            order,
            trade_account.current_position if trade_account else position,
            dealt_order_amount,
        )
        if trade_val > 1e-5:
            # If the order can only be deal 0 value. Nothing to be updated
            # Otherwise, it will result in
            # 1) some stock with 0 value in the position
            # 2) `trade_unit` of trade_cost will be lost in user account
            if trade_account:
                trade_account.update_order(order=order, trade_val=trade_val, cost=trade_cost, trade_price=trade_price)
            elif position:
                position.update_order(order=order, trade_val=trade_val, cost=trade_cost, trade_price=trade_price)

        return trade_val, trade_cost, trade_price

    def get_quote_info(
        self,
        stock_id: str,
        start_time: pd.Timestamp,
        end_time: pd.Timestamp,
        field: str,
        method: str = "ts_data_last",
    ) -> Union[None, int, float, bool, IndexData]:
        return self.quote.get_data(stock_id, start_time, end_time, field=field, method=method)

    def get_close(
        self,
        stock_id: str,
        start_time: pd.Timestamp,
        end_time: pd.Timestamp,
        method: str = "ts_data_last",
    ) -> Union[None, int, float, bool, IndexData]:
        return self.quote.get_data(stock_id, start_time, end_time, field="$close", method=method)

    def get_volume(
        self,
        stock_id: str,
        start_time: pd.Timestamp,
        end_time: pd.Timestamp,
        method: Optional[str] = "sum",
    ) -> Union[None, int, float, bool, IndexData]:
        """get the total deal volume of stock with `stock_id` between the time interval [start_time, end_time)"""
        return self.quote.get_data(stock_id, start_time, end_time, field="$volume", method=method)

    def get_deal_price(
        self,
        stock_id: str,
        start_time: pd.Timestamp,
        end_time: pd.Timestamp,
        direction: OrderDir,
        method: Optional[str] = "ts_data_last",
    ) -> Union[None, int, float, bool, IndexData]:
        if direction == OrderDir.SELL:
            pstr = self.sell_price
        elif direction == OrderDir.BUY:
            pstr = self.buy_price
        else:
            raise NotImplementedError(f"This type of input is not supported")

        deal_price = self.quote.get_data(stock_id, start_time, end_time, field=pstr, method=method)
        if method is not None and (deal_price is None or np.isnan(deal_price) or deal_price <= 1e-08):
            self.logger.warning(f"(stock_id:{stock_id}, trade_time:{(start_time, end_time)}, {pstr}): {deal_price}!!!")
            self.logger.warning(f"setting deal_price to close price")
            deal_price = self.get_close(stock_id, start_time, end_time, method)
        return deal_price

    def get_factor(
        self,
        stock_id: str,
        start_time: pd.Timestamp,
        end_time: pd.Timestamp,
    ) -> Optional[float]:
        """
        Returns
        -------
        Optional[float]:
            `None`: if the stock is suspended `None` may be returned
            `float`: return factor if the factor exists
        """
        assert start_time is not None and end_time is not None, "the time range must be given"
        if stock_id not in self.quote.get_all_stock():
            return None
        return self.quote.get_data(stock_id, start_time, end_time, field="$factor", method="ts_data_last")

    def generate_amount_position_from_weight_position(
        self,
        weight_position: dict,
        cash: float,
        start_time: pd.Timestamp,
        end_time: pd.Timestamp,
        direction: OrderDir = OrderDir.BUY,
    ) -> dict:
        """
        Generates the target position according to the weight and the cash.
        NOTE: All the cash will be assigned to the tradable stock.
        Parameter:
        weight_position : dict {stock_id : weight}; allocate cash by weight_position
            among then, weight must be in this range: 0 < weight < 1
        cash : cash
        start_time : the start time point of the step
        end_time : the end time point of the step
        direction : the direction of the deal price for estimating the amount
                    # NOTE: this function is used for calculating target position. So the default direction is buy
        """

        # calculate the total weight of tradable value
        tradable_weight = 0.0
        for stock_id, wp in weight_position.items():
            if self.is_stock_tradable(stock_id=stock_id, start_time=start_time, end_time=end_time):
                # weight_position must be greater than 0 and less than 1
                if wp < 0 or wp > 1:
                    raise ValueError(
                        "weight_position is {}, " "weight_position is not in the range of (0, 1).".format(wp),
                    )
                tradable_weight += wp

        if tradable_weight - 1.0 >= 1e-5:
            raise ValueError("tradable_weight is {}, can not greater than 1.".format(tradable_weight))

        amount_dict = {}
        for stock_id in weight_position:
            if weight_position[stock_id] > 0.0 and self.is_stock_tradable(
                stock_id=stock_id,
                start_time=start_time,
                end_time=end_time,
            ):
                amount_dict[stock_id] = (
                    cash
                    * weight_position[stock_id]
                    / tradable_weight
                    // self.get_deal_price(
                        stock_id=stock_id,
                        start_time=start_time,
                        end_time=end_time,
                        direction=direction,
                    )
                )
        return amount_dict

    def get_real_deal_amount(self, current_amount: float, target_amount: float, factor: float | None = None) -> float:
        """
        Calculate the real adjust deal amount when considering the trading unit
        :param current_amount:
        :param target_amount:
        :param factor:
        :return  real_deal_amount;  Positive deal_amount indicates buying more stock.
        """
        if current_amount == target_amount:
            return 0
        elif current_amount < target_amount:
            deal_amount = target_amount - current_amount
            deal_amount = self.round_amount_by_trade_unit(deal_amount, factor)
            return deal_amount
        else:
            if target_amount == 0:
                return -current_amount
            else:
                deal_amount = current_amount - target_amount
                deal_amount = self.round_amount_by_trade_unit(deal_amount, factor)
                return -deal_amount

    def generate_order_for_target_amount_position(
        self,
        target_position: dict,
        current_position: dict,
        start_time: pd.Timestamp,
        end_time: pd.Timestamp,
    ) -> List[Order]:
        """
        Note: some future information is used in this function
        Parameter:
        target_position : dict { stock_id : amount }
        current_position : dict { stock_id : amount}
        trade_unit : trade_unit
        down sample : for amount 321 and trade_unit 100, deal_amount is 300
        deal order on trade_date
        """
        # split buy and sell for further use
        buy_order_list = []
        sell_order_list = []
        # three parts: kept stock_id, dropped stock_id, new stock_id
        # handle kept stock_id

        # because the order of the set is not fixed, the trading order of the stock is different, so that the backtest
        # results of the same parameter are different;
        # so here we sort stock_id, and then randomly shuffle the order of stock_id
        # because the same random seed is used, the final stock_id order is fixed
        sorted_ids = sorted(set(list(current_position.keys()) + list(target_position.keys())))
        random.seed(0)
        random.shuffle(sorted_ids)
        for stock_id in sorted_ids:

            # Do not generate order for the non-tradable stocks
            if not self.is_stock_tradable(stock_id=stock_id, start_time=start_time, end_time=end_time):
                continue

            target_amount = target_position.get(stock_id, 0)
            current_amount = current_position.get(stock_id, 0)
            factor = self.get_factor(stock_id, start_time=start_time, end_time=end_time)

            deal_amount = self.get_real_deal_amount(current_amount, target_amount, factor)
            if deal_amount == 0:
                continue
            if deal_amount > 0:
                # buy stock
                buy_order_list.append(
                    Order(
                        stock_id=stock_id,
                        amount=deal_amount,
                        direction=Order.BUY,
                        start_time=start_time,
                        end_time=end_time,
                        factor=factor,
                    ),
                )
            else:
                # sell stock
                sell_order_list.append(
                    Order(
                        stock_id=stock_id,
                        amount=abs(deal_amount),
                        direction=Order.SELL,
                        start_time=start_time,
                        end_time=end_time,
                        factor=factor,
                    ),
                )
        # return order_list : buy + sell
        return sell_order_list + buy_order_list

    def calculate_amount_position_value(
        self,
        amount_dict: dict,
        start_time: pd.Timestamp,
        end_time: pd.Timestamp,
        only_tradable: bool = False,
        direction: OrderDir = OrderDir.SELL,
    ) -> float:
        """Parameter
        position : Position()
        amount_dict : {stock_id : amount}
        direction : the direction of the deal price for estimating the amount
                    # NOTE:
                    This function is used for calculating current position value.
                    So the default direction is sell.
        """
        value = 0
        for stock_id in amount_dict:
            if not only_tradable or (
                not self.check_stock_suspended(stock_id=stock_id, start_time=start_time, end_time=end_time)
                and not self.check_stock_limit(stock_id=stock_id, start_time=start_time, end_time=end_time)
            ):
                value += (
                    self.get_deal_price(
                        stock_id=stock_id,
                        start_time=start_time,
                        end_time=end_time,
                        direction=direction,
                    )
                    * amount_dict[stock_id]
                )
        return value

    def _get_factor_or_raise_error(
        self,
        factor: float | None = None,
        stock_id: str | None = None,
        start_time: pd.Timestamp = None,
        end_time: pd.Timestamp = None,
    ) -> float:
        """Please refer to the docs of get_amount_of_trade_unit"""
        if factor is None:
            if stock_id is not None and start_time is not None and end_time is not None:
                factor = self.get_factor(stock_id=stock_id, start_time=start_time, end_time=end_time)
            else:
                raise ValueError(f"`factor` and (`stock_id`, `start_time`, `end_time`) can't both be None")
        assert factor is not None
        return factor

    def get_amount_of_trade_unit(
        self,
        factor: float | None = None,
        stock_id: str | None = None,
        start_time: pd.Timestamp = None,
        end_time: pd.Timestamp = None,
    ) -> Optional[float]:
        """
        get the trade unit of amount based on **factor**
        the factor can be given directly or calculated in given time range and stock id.
        `factor` has higher priority than `stock_id`, `start_time` and `end_time`
        Parameters
        ----------
        factor : float
            the adjusted factor
        stock_id : str
            the id of the stock
        start_time :
            the start time of trading range
        end_time :
            the end time of trading range
        """
        if self.trade_unit is not None:
            factor = (
                self._get_factor_or_raise_error(
                    factor=factor, stock_id=stock_id, start_time=start_time, end_time=end_time
                )
                if not self.trade_w_adj_price
                else 1
            )

            return self.trade_unit / factor
        else:
            return None

    def round_amount_by_trade_unit(
        self,
        deal_amount: float,
        factor: float | None = None,
        stock_id: str | None = None,
        start_time: pd.Timestamp = None,
        end_time: pd.Timestamp = None,
    ) -> float:
        """Parameter
        Please refer to the docs of get_amount_of_trade_unit
        deal_amount : float, adjusted amount
        factor : float, adjusted factor
        return : float, real amount
        """
        if self.trade_unit is not None:
            # the minimal amount is 1. Add 0.1 for solving precision problem.
            factor = (
                self._get_factor_or_raise_error(
                    factor=factor, stock_id=stock_id, start_time=start_time, end_time=end_time
                )
                if not self.trade_w_adj_price
                else 1
            )

            return (deal_amount * factor + 0.1) // self.trade_unit * self.trade_unit / factor
        return deal_amount

    def _clip_amount_by_volume(self, order: Order, dealt_order_amount: dict) -> Optional[float]:
        """parse the capacity limit string and return the actual amount of orders that can be executed.
        NOTE:
            this function will change the order.deal_amount **inplace**
            - This will make the order info more accurate
        Parameters
        ----------
        order : Order
            the order to be executed.
        dealt_order_amount : dict
            :param dealt_order_amount: the dealt order amount dict with the format of {stock_id: float}
        """
        vol_limit = self.buy_vol_limit if order.direction == Order.BUY else self.sell_vol_limit

        if vol_limit is None:
            return order.deal_amount

        vol_limit_num: List[float] = []
        for limit in vol_limit:
            assert isinstance(limit, tuple)
            if limit[0] == "current":
                limit_value = self.quote.get_data(
                    order.stock_id,
                    order.start_time,
                    order.end_time,
                    field=limit[1],
                    method="sum",
                )
                vol_limit_num.append(cast(float, limit_value))
            elif limit[0] == "cum":
                limit_value = self.quote.get_data(
                    order.stock_id,
                    order.start_time,
                    order.end_time,
                    field=limit[1],
                    method="ts_data_last",
                )
                vol_limit_num.append(limit_value - dealt_order_amount[order.stock_id])
            else:
                raise ValueError(f"{limit[0]} is not supported")
        vol_limit_min = min(vol_limit_num)
        orig_deal_amount = order.deal_amount
        order.deal_amount = max(min(vol_limit_min, orig_deal_amount), 0)
        if vol_limit_min < orig_deal_amount:
            self.logger.debug(f"Order clipped due to volume limitation: {order}, {list(zip(vol_limit_num, vol_limit))}")

        return None

    def _get_buy_amount_by_cash_limit(self, trade_price: float, cash: float, cost_ratio: float) -> float:
        """return the real order amount after cash limit for buying.
        Parameters
        ----------
        trade_price : float
        cash : float
        cost_ratio : float

        Return
        ----------
        float
            the real order amount after cash limit for buying.
        """
        max_trade_amount = 0.0
        if cash >= self.min_cost:
            # critical_price means the stock transaction price when the service fee is equal to min_cost.
            critical_price = self.min_cost / cost_ratio + self.min_cost
            if cash >= critical_price:
                # the service fee is equal to cost_ratio * trade_amount
                max_trade_amount = cash / (1 + cost_ratio) / trade_price
            else:
                # the service fee is equal to min_cost
                max_trade_amount = (cash - self.min_cost) / trade_price
        return max_trade_amount

    def _calc_trade_info_by_order(
        self,
        order: Order,
        position: Optional[BasePosition],
        dealt_order_amount: dict,
    ) -> Tuple[float, float, float]:
        """
        Calculation of trade info
        **NOTE**: Order will be changed in this function
        :param order:
        :param position: Position
        :param dealt_order_amount: the dealt order amount dict with the format of {stock_id: float}
        :return: trade_price, trade_val, trade_cost
        """
        trade_price = cast(
            float,
            self.get_deal_price(order.stock_id, order.start_time, order.end_time, direction=order.direction),
        )
        total_trade_val = cast(float, self.get_volume(order.stock_id, order.start_time, order.end_time)) * trade_price
        order.factor = self.get_factor(order.stock_id, order.start_time, order.end_time)
        order.deal_amount = order.amount  # set to full amount and clip it step by step
        # Clipping amount first
        # - It simulates that the order is rejected directly by the exchange due to large order
        # Another choice is placing it after rounding the order
        # - It simulates that the large order is submitted, but partial is dealt regardless of rounding by trading unit.
        self._clip_amount_by_volume(order, dealt_order_amount)

        # TODO: the adjusted cost ratio can be overestimated as deal_amount will be clipped in the next steps
        trade_val = order.deal_amount * trade_price
        if not total_trade_val or np.isnan(total_trade_val):
            # TODO: assert trade_val == 0, f"trade_val != 0, total_trade_val: {total_trade_val}; order info: {order}"
            adj_cost_ratio = self.impact_cost
        else:
            adj_cost_ratio = self.impact_cost * (trade_val / total_trade_val) ** 2

        if order.direction == Order.SELL:
            cost_ratio = self.close_cost + adj_cost_ratio
            # sell
            # if we don't know current position, we choose to sell all
            # Otherwise, we clip the amount based on current position
            if position is not None:
                current_amount = (
                    position.get_stock_amount(order.stock_id) if position.check_stock(order.stock_id) else 0
                )
                if not np.isclose(order.deal_amount, current_amount):
                    # when not selling last stock. rounding is necessary
                    order.deal_amount = self.round_amount_by_trade_unit(
                        min(current_amount, order.deal_amount),
                        order.factor,
                    )

                # in case of negative value of cash
                if position.get_cash() + order.deal_amount * trade_price < max(
                    order.deal_amount * trade_price * cost_ratio,
                    self.min_cost,
                ):
                    order.deal_amount = 0
                    self.logger.debug(f"Order clipped due to cash limitation: {order}")

        elif order.direction == Order.BUY:
            cost_ratio = self.open_cost + adj_cost_ratio
            # buy
            if position is not None:
                cash = position.get_cash()
                trade_val = order.deal_amount * trade_price
                if cash < max(trade_val * cost_ratio, self.min_cost):
                    # cash cannot cover cost
                    order.deal_amount = 0
                    self.logger.debug(f"Order clipped due to cost higher than cash: {order}")
                elif cash < trade_val + max(trade_val * cost_ratio, self.min_cost):
                    # The money is not enough
                    max_buy_amount = self._get_buy_amount_by_cash_limit(trade_price, cash, cost_ratio)
                    order.deal_amount = self.round_amount_by_trade_unit(
                        min(max_buy_amount, order.deal_amount),
                        order.factor,
                    )
                    self.logger.debug(f"Order clipped due to cash limitation: {order}")
                else:
                    # The money is enough
                    order.deal_amount = self.round_amount_by_trade_unit(order.deal_amount, order.factor)
            else:
                # Unknown amount of money. Just round the amount
                order.deal_amount = self.round_amount_by_trade_unit(order.deal_amount, order.factor)

        else:
            raise NotImplementedError("order direction {} error".format(order.direction))

        trade_val = order.deal_amount * trade_price
        trade_cost = max(trade_val * cost_ratio, self.min_cost)
        if trade_val <= 1e-5:
            # if dealing is not successful, the trade_cost should be zero.
            trade_cost = 0
        return trade_price, trade_val, trade_cost

    def get_order_helper(self) -> OrderHelper:
        if not hasattr(self, "_order_helper"):
            # cache to avoid recreate the same instance
            self._order_helper = OrderHelper(self)
        return self._order_helper<|MERGE_RESOLUTION|>--- conflicted
+++ resolved
@@ -41,16 +41,9 @@
         start_time: Union[pd.Timestamp, str] = None,
         end_time: Union[pd.Timestamp, str] = None,
         codes: Union[list, str] = "all",
-<<<<<<< HEAD
         deal_price: Union[str, Tuple[str, str], List[str]] = None,
         subscribe_fields: Iterable = (),
         volume_threshold: Union[tuple, dict] = None,
-=======
-        deal_price: Union[str, Tuple[str, str], List[str], None] = None,
-        subscribe_fields: list = [],
-        limit_threshold: Union[Tuple[str, str], float, None] = None,
-        volume_threshold: Union[tuple, dict, None] = None,
->>>>>>> a4fd6e5a
         open_cost: float = 0.0015,
         close_cost: float = 0.0025,
         min_cost: float = 5.0,
