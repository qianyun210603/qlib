# Copyright (c) Microsoft Corporation.
# Licensed under the MIT License.

import abc
from typing import Union, Text
import numpy as np
import pandas as pd

from qlib.utils.data import robust_zscore, zscore
from ...constant import EPS
from .utils import fetch_df_by_index
from ...utils.serial import Serializable
from ...utils.paral import datetime_groupby_apply


def get_group_columns(df: pd.DataFrame, group: Union[Text, None]):
    """
    get a group of columns from multi-index columns DataFrame

    Parameters
    ----------
    df : pd.DataFrame
        with multi of columns.
    group : str
        the name of the feature group, i.e. the first level value of the group index.
    """
    if group is None:
        return df.columns
    else:
        return df.columns[df.columns.get_loc(group)]


class Processor(Serializable):
    def fit(self, df: pd.DataFrame = None):
        """
        learn data processing parameters

        Parameters
        ----------
        df : pd.DataFrame
            When we fit and process data with processor one by one. The fit function reiles on the output of previous
            processor, i.e. `df`.

        """

    @abc.abstractmethod
    def __call__(self, df: pd.DataFrame):
        """
        process the data

        NOTE: **The processor could change the content of `df` inplace !!!!! **
        User should keep a copy of data outside

        Parameters
        ----------
        df : pd.DataFrame
            The raw_df of handler or result from previous processor.
        """

    def is_for_infer(self) -> bool:
        """
        Is this processor usable for inference
        Some processors are not usable for inference.

        Returns
        -------
        bool:
            if it is usable for infenrece.
        """
        return True

    def readonly(self) -> bool:
        """
        Does the processor treat the input data readonly (i.e. does not write the input data) when processing

        Knowning the readonly information is helpful to the Handler to avoid uncessary copy
        """
        return False

    def config(self, **kwargs):
        attr_list = {"fit_start_time", "fit_end_time"}
        for k, v in kwargs.items():
            if k in attr_list and hasattr(self, k):
                setattr(self, k, v)

        for attr in attr_list:
            if attr in kwargs:
                kwargs.pop(attr)
        super().config(**kwargs)


class DropnaProcessor(Processor):
    def __init__(self, fields_group=None):
        self.fields_group = fields_group

    def __call__(self, df):
        return df.dropna(subset=get_group_columns(df, self.fields_group)).copy()

    def readonly(self):
        return True


class DropnaLabel(DropnaProcessor):
    def __init__(self, fields_group="label"):
        super().__init__(fields_group=fields_group)

    def is_for_infer(self) -> bool:
        """The samples are dropped according to label. So it is not usable for inference"""
        return False


class DropCol(Processor):
    def __init__(self, col_list=()):
        self.col_list = col_list

    def __call__(self, df):
        if isinstance(df.columns, pd.MultiIndex):
            mask = df.columns.get_level_values(-1).isin(self.col_list)
        else:
            mask = df.columns.isin(self.col_list)
        return df.loc[:, ~mask]

    def readonly(self):
        return True


class FilterCol(Processor):
    def __init__(self, fields_group="feature", col_list=()):
        self.fields_group = fields_group
        self.col_list = col_list

    def __call__(self, df):

        cols = get_group_columns(df, self.fields_group)
        all_cols = df.columns
        diff_cols = np.setdiff1d(all_cols.get_level_values(-1), cols.get_level_values(-1))
        self.col_list = np.union1d(diff_cols, self.col_list)
        mask = df.columns.get_level_values(-1).isin(self.col_list)
        return df.loc[:, mask]

    def readonly(self):
        return True


class TanhProcess(Processor):
    """Use tanh to process noise data"""

    def __call__(self, df):
        def tanh_denoise(data):
            mask = data.columns.get_level_values(1).str.contains("LABEL")
            col = df.columns[~mask]
            data[col] = data[col] - 1
            data[col] = np.tanh(data[col])

            return data

        return tanh_denoise(df)


class ProcessInf(Processor):
    """Process infinity"""

    def __call__(self, df):
        def replace_inf(data):
            def process_inf(df):
                for col in df.columns:
                    # FIXME: Such behavior is very weird
                    df[col] = df[col].replace([np.inf, -np.inf], df[col][~np.isinf(df[col])].mean())
                return df

            data = datetime_groupby_apply(data, process_inf)
            data.sort_index(inplace=True)
            return data

        return replace_inf(df)


class Fillna(Processor):
    """Process NaN"""

    def __init__(self, fields_group=None, fill_value=0):
        self.fields_group = fields_group
        self.fill_value = fill_value

    def __call__(self, df):
        if self.fields_group is None:
            df.fillna(self.fill_value, inplace=True)
        else:
            cols = get_group_columns(df, self.fields_group)
            # this implementation is extremely slow
            # df.fillna({col: self.fill_value for col in cols}, inplace=True)

            # So we use numpy to accelerate filling values
            nan_select = np.isnan(df.values)
            nan_select[:, ~df.columns.isin(cols)] = False
            df[nan_select] = self.fill_value

        return df


class MinMaxNorm(Processor):
    def __init__(self, fit_start_time, fit_end_time, fields_group=None):
        # NOTE: correctly set the `fit_start_time` and `fit_end_time` is very important !!!
        # `fit_end_time` **must not** include any information from the test data!!!
        self.fit_start_time = fit_start_time
        self.fit_end_time = fit_end_time
        self.fields_group = fields_group

    def fit(self, df: pd.DataFrame = None):
        df = fetch_df_by_index(df, slice(self.fit_start_time, self.fit_end_time), level="datetime")
        cols = get_group_columns(df, self.fields_group)
        self.min_val = np.nanmin(df[cols].values, axis=0)
        self.max_val = np.nanmax(df[cols].values, axis=0)
        self.ignore = self.min_val == self.max_val
        self.cols = cols

    def __call__(self, df):
        def normalize(x, min_val=self.min_val, max_val=self.max_val, ignore=self.ignore):
            if (~ignore).all():
                return (x - min_val) / (max_val - min_val)
            for i in range(ignore.size):
                if not ignore[i]:
                    x[i] = (x[i] - min_val) / (max_val - min_val)
            return x

        df.loc(axis=1)[self.cols] = normalize(df[self.cols].values)
        return df


class ZScoreNorm(Processor):
    """ZScore Normalization"""

    def __init__(self, fit_start_time, fit_end_time, fields_group=None):
        # NOTE: correctly set the `fit_start_time` and `fit_end_time` is very important !!!
        # `fit_end_time` **must not** include any information from the test data!!!
        self.fit_start_time = fit_start_time
        self.fit_end_time = fit_end_time
        self.fields_group = fields_group

    def fit(self, df: pd.DataFrame = None):
        df = fetch_df_by_index(df, slice(self.fit_start_time, self.fit_end_time), level="datetime")
        cols = get_group_columns(df, self.fields_group)
        self.mean_train = np.nanmean(df[cols].values, axis=0)
        self.std_train = np.nanstd(df[cols].values, axis=0)
        self.ignore = self.std_train == 0
        self.cols = cols

    def __call__(self, df):
        def normalize(x, mean_train=self.mean_train, std_train=self.std_train, ignore: np.ndarray = self.ignore):
            if (~ignore).all():
                return (x - mean_train) / std_train
            for i in range(ignore.size):
                if not ignore[i]:
                    x[i] = (x[i] - mean_train) / std_train
            return x

        df.loc(axis=1)[self.cols] = normalize(df[self.cols].values)
        return df


class RobustZScoreNorm(Processor):
    """Robust ZScore Normalization

    Use robust statistics for Z-Score normalization:
        mean(x) = median(x)
        std(x) = MAD(x) * 1.4826

    Reference:
        https://en.wikipedia.org/wiki/Median_absolute_deviation.
    """

    def __init__(self, fit_start_time, fit_end_time, fields_group=None, clip_outlier=True):
        # NOTE: correctly set the `fit_start_time` and `fit_end_time` is very important !!!
        # `fit_end_time` **must not** include any information from the test data!!!
        self.fit_start_time = fit_start_time
        self.fit_end_time = fit_end_time
        self.fields_group = fields_group
        self.clip_outlier = clip_outlier

    def fit(self, df: pd.DataFrame = None):
        df = fetch_df_by_index(df, slice(self.fit_start_time, self.fit_end_time), level="datetime")
        self.cols = get_group_columns(df, self.fields_group)
        X = df[self.cols].values
        self.mean_train = np.nanmedian(X, axis=0)
        self.std_train = np.nanmedian(np.abs(X - self.mean_train), axis=0)
        self.std_train += EPS
        self.std_train *= 1.4826

    def __call__(self, df):
        X = df[self.cols]
        X -= self.mean_train
        X /= self.std_train
        if self.clip_outlier:
            X = np.clip(X, -3, 3)
        df[self.cols] = X
        return df


class CSZScoreNorm(Processor):
    """Cross Sectional ZScore Normalization"""

    def __init__(self, fields_group=None, method="zscore"):
        self.fields_group = fields_group
        if method == "zscore":
            self.zscore_func = zscore
        elif method == "robust":
            self.zscore_func = robust_zscore
        else:
            raise NotImplementedError(f"This type of input is not supported")

    def __call__(self, df):
        # try not modify original dataframe
        if not isinstance(self.fields_group, list):
            self.fields_group = [self.fields_group]
        for g in self.fields_group:
            cols = get_group_columns(df, g)
<<<<<<< HEAD
            df.loc[:, cols] = df.loc[:, cols].groupby("datetime", group_keys=False).apply(self.zscore_func)
=======
            df[cols] = df[cols].groupby("datetime", group_keys=False).apply(self.zscore_func)
>>>>>>> c25d8f3f
        return df


class CSRankNorm(Processor):
    """
    Cross Sectional Rank Normalization.
    "Cross Sectional" is often used to describe data operations.
    The operations across different stocks are often called Cross Sectional Operation.

    For example, CSRankNorm is an operation that grouping the data by each day and rank `across` all the stocks in each
    day.

    Explanation about 3.46 & 0.5

    .. code-block:: python

        import numpy as np
        import pandas as pd
        x = np.random.random(10000)  # for any variable
        x_rank = pd.Series(x).rank(pct=True)  # if it is converted to rank, it will be a uniform distributed
        x_rank_norm = (x_rank - x_rank.mean()) / x_rank.std()  # Normally, we will normalize it to make it like normal
                                                               # distribution

        x_rank.mean()   # accounts for 0.5
        1 / x_rank.std()  # accounts for 3.46

    """

    def __init__(self, fields_group=None):
        self.fields_group = fields_group

    def __call__(self, df):
        # try not modify original dataframe
        cols = get_group_columns(df, self.fields_group)
        t = df[cols].groupby("datetime").rank(pct=True)
        t -= 0.5
        t *= 3.46  # NOTE: towards unit std
        df[cols] = t
        return df


class CSZFillna(Processor):
    """Cross Sectional Fill Nan"""

    def __init__(self, fields_group=None):
        self.fields_group = fields_group

    def __call__(self, df):
        cols = get_group_columns(df, self.fields_group)
        df[cols] = df[cols].groupby("datetime").apply(lambda x: x.fillna(x.mean()))
        return df


class HashStockFormat(Processor):
    """Process the storage of from df into hasing stock format"""

    def __call__(self, df: pd.DataFrame):
        from .storage import HashingStockStorage  # pylint: disable=C0415

        return HashingStockStorage.from_df(df)


class SymmetricOrthogonalization(Processor):
    """Apply Symmetric Orthogonalization on features to remove collinearity"""

    def __init__(self, fields_group="feature"):
        self.fields_group = fields_group

    def __call__(self, df: pd.DataFrame):
        def orthogonalize_oneday(df):
            mat_M = np.dot(df.values.T, df.values)
            eigs, mat_U = np.linalg.eigh(mat_M)
            mat_S = np.dot(np.dot(mat_U, np.diag(1.0 / np.sqrt(eigs))), mat_U.T)
            df = pd.DataFrame(np.dot(df.values, mat_S), columns=df.columns, index=df.index)
            return df

        cols = get_group_columns(df, self.fields_group)
        df.loc[:, cols] = df.loc[:, cols].groupby("datetime", group_keys=False).apply(orthogonalize_oneday)
        return df


class GramSchmidtOrthogonalization(Processor):
    """Apply Gram-Schmidt Orthogonalization on features to remove collinearity"""

    class GramSchmidtHelper(object):
        def __init__(self, projection_order, orth_cols, label_cols=None, eps=1e-15):
            self.orth_cols = orth_cols
            self.projection_order = projection_order
            self.label_cols = label_cols
            self.processed_cols = []
            self.eps = eps

        def _cal_raw(self, df):
            n = len(self.orth_cols)
            for i in range(n):
                projections = np.dot(
                    df[self.orth_cols[:i]], np.dot(df[self.orth_cols[[i]]].T, df[self.orth_cols[:i]]).T
                )
                # subtract projections
                df[self.orth_cols[[i]]] -= projections
                if np.linalg.norm(df[self.orth_cols[[i]]]) < self.eps:
                    df.loc[df[self.orth_cols[i]] < self.eps, self.orth_cols[i]] = 0.0  # set the small entries to 0
                else:
                    df.loc[:, self.orth_cols[i]] /= np.linalg.norm(df.loc[:, self.orth_cols[i]])
            return df

        def _cal_max_vertical_component(self, df):
            cos_vector = np.dot(df[self.orth_cols].T, df[self.label_cols]) / np.linalg.norm(df[self.label_cols])
            max_col = self.orth_cols.pop(np.abs(cos_vector).argmax())
            self.processed_cols.append(max_col)

            while len(self.orth_cols) > 0:
                projections = np.dot(df[self.processed_cols], np.dot(df[self.orth_cols].T, df[self.processed_cols]).T)
                remainings = df[self.orth_cols] - projections
                remaining_norms = remainings.apply(np.linalg.norm, raw=True, axis=0)
                max_remaining_col = remaining_norms.idxmax()
                df[max_remaining_col] = remainings[max_remaining_col] / remaining_norms[max_remaining_col]
                self.processed_cols.append(max_remaining_col)
                self.orth_cols.remove(max_remaining_col)
            return df

        def __call__(self, df: pd.DataFrame):
            if len(self.orth_cols) == 0:
                self.orth_cols = self.processed_cols
                self.processed_cols = []

            df[self.orth_cols] = df[self.orth_cols] / df[self.orth_cols].apply(np.linalg.norm, axis=0, raw=True)
            if self.projection_order == "raw" or df[self.label_cols].isna().all(axis=None):
                return self._cal_raw(df)
            if self.projection_order == "max_vertical_component":

                return self._cal_max_vertical_component(df)
            raise NotImplementedError("Unimplemented Orthogonalization Order.")

    def __init__(self, fields_group="feature", projection_order="raw", label_group="label", eps=1e-15):
        self.fields_group = fields_group
        self.projection_order = projection_order
        self.label_group = label_group
        self.eps = eps

    def __call__(self, df: pd.DataFrame):
        df.sort_index(inplace=True)
        cols = get_group_columns(df, self.fields_group)
        label_cols = None if self.projection_order == "raw" else get_group_columns(df, self.label_group)
        return df.groupby("datetime").apply(
            GramSchmidtOrthogonalization.GramSchmidtHelper(
                self.projection_order, orth_cols=list(cols), label_cols=label_cols, eps=self.eps
            )
        )<|MERGE_RESOLUTION|>--- conflicted
+++ resolved
@@ -314,11 +314,7 @@
             self.fields_group = [self.fields_group]
         for g in self.fields_group:
             cols = get_group_columns(df, g)
-<<<<<<< HEAD
             df.loc[:, cols] = df.loc[:, cols].groupby("datetime", group_keys=False).apply(self.zscore_func)
-=======
-            df[cols] = df[cols].groupby("datetime", group_keys=False).apply(self.zscore_func)
->>>>>>> c25d8f3f
         return df
 
 
@@ -339,8 +335,7 @@
         import pandas as pd
         x = np.random.random(10000)  # for any variable
         x_rank = pd.Series(x).rank(pct=True)  # if it is converted to rank, it will be a uniform distributed
-        x_rank_norm = (x_rank - x_rank.mean()) / x_rank.std()  # Normally, we will normalize it to make it like normal
-                                                               # distribution
+        x_rank_norm = (x_rank - x_rank.mean()) / x_rank.std()  # Normally, we will normalize it to make it like normal distribution
 
         x_rank.mean()   # accounts for 0.5
         1 / x_rank.std()  # accounts for 3.46
