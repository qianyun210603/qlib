--- conflicted
+++ resolved
@@ -15,20 +15,14 @@
 """
 import numpy as np
 import pandas as pd
-
 from qlib.data.ops import ElemOperator
 from qlib.log import get_module_logger
-
 from .data import Cal
 
 
 class P(ElemOperator):
-<<<<<<< HEAD
     def _load_internal(self, instrument, start_index, end_index, *args):
         freq = args[0]
-=======
-    def _load_internal(self, instrument, start_index, end_index, freq):
->>>>>>> be4646b4
         _calendar = Cal.calendar(freq=freq)
         resample_data = np.empty(end_index - start_index + 1, dtype="float32")
 
