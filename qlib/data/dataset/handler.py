# Copyright (c) Microsoft Corporation.
# Licensed under the MIT License.

# coding=utf-8
import warnings
from typing import Callable, Union, Tuple, List, Iterator, Optional

import pandas as pd

from ...log import get_module_logger, TimeInspector
from ...utils import init_instance_by_config
from ...utils.serial import Serializable
from .utils import fetch_df_by_index, fetch_df_by_col
from ...utils import lazy_sort_index
from .loader import DataLoader

from . import processor as processor_module
from . import loader as data_loader_module


# TODO: A more general handler interface which does not relies on internal pd.DataFrame is needed.
class DataHandler(Serializable):
    """
    The steps to using a handler
    1. initialized data handler  (call by `init`).
    2. use the data.


    The data handler try to maintain a handler with 2 level.
    `datetime` & `instruments`.

    Any order of the index level can be supported (The order will be implied in the data).
    The order  <`datetime`, `instruments`> will be used when the dataframe index name is missed.

    Example of the data:
    The multi-index of the columns is optional.

    .. code-block:: python

                                feature                                                            label
                                $close     $volume  Ref($close, 1)  Mean($close, 3)  $high-$low  LABEL0
        datetime   instrument
        2010-01-04 SH600000    81.807068  17145150.0       83.737389        83.016739    2.741058  0.0032
                   SH600004    13.313329  11800983.0       13.313329        13.317701    0.183632  0.0042
                   SH600005    37.796539  12231662.0       38.258602        37.919757    0.970325  0.0289


    Tips for improving the performance of datahandler
    - Fetching data with `col_set=CS_RAW` will return the raw data and may avoid pandas from copying the data when calling `loc`
    """

    def __init__(
        self,
        instruments=None,
        start_time=None,
        end_time=None,
        data_loader: Union[dict, str, DataLoader] = None,
        init_data=True,
        fetch_orig=True,
    ):
        """
        Parameters
        ----------
        instruments :
            The stock list to retrieve.
        start_time :
            start_time of the original data.
        end_time :
            end_time of the original data.
        data_loader : Union[dict, str, DataLoader]
            data loader to load the data.
        init_data :
            initialize the original data in the constructor.
        fetch_orig : bool
            Return the original data instead of copy if possible.
        """

        # Setup data loader
        assert data_loader is not None  # to make start_time end_time could have None default value

        # what data source to load data
        self.data_loader = init_instance_by_config(
            data_loader,
            None if (isinstance(data_loader, dict) and "module_path" in data_loader) else data_loader_module,
            accept_types=DataLoader,
        )

        # what data to be loaded from data source
        # For IDE auto-completion.
        self.instruments = instruments
        self.start_time = start_time
        self.end_time = end_time

        self.fetch_orig = fetch_orig
        if init_data:
            with TimeInspector.logt("Init data"):
                self.setup_data()
        super().__init__()

    def config(self, **kwargs):
        """
        configuration of data.
        # what data to be loaded from data source

        This method will be used when loading pickled handler from dataset.
        The data will be initialized with different time range.

        """
        attr_list = {"instruments", "start_time", "end_time"}
        for k, v in kwargs.items():
            if k in attr_list:
                setattr(self, k, v)

        for attr in attr_list:
            if attr in kwargs:
                kwargs.pop(attr)

        super().config(**kwargs)

    def setup_data(self, enable_cache: bool = False):
        """
        Set Up the data in case of running initialization for multiple time

        It is responsible for maintaining following variable
        1) self._data

        Parameters
        ----------
        enable_cache : bool
            default value is false:

            - if `enable_cache` == True:

                the processed data will be saved on disk, and handler will load the cached data from the disk directly
                when we call `init` next time
        """
        # Setup data.
        # _data may be with multiple column index level. The outer level indicates the feature set name
        with TimeInspector.logt("Loading data"):
            # make sure the fetch method is based on an index-sorted pd.DataFrame
            self._data = lazy_sort_index(self.data_loader.load(self.instruments, self.start_time, self.end_time))
        # TODO: cache

    CS_ALL = "__all"  # return all columns with single-level index column
    CS_RAW = "__raw"  # return raw data with multi-level index column

    def fetch(
        self,
        selector: Union[pd.Timestamp, slice, str, pd.Index] = slice(None, None),
        level: Union[str, int] = "datetime",
        col_set: Union[str, List[str]] = CS_ALL,
        squeeze: bool = False,
        proc_func: Callable = None,
    ) -> pd.DataFrame:
        """
        fetch data from underlying data source

        Parameters
        ----------
        selector : Union[pd.Timestamp, slice, str]
            describe how to select data by index
            It can be categories as following

            - fetch single index
            - fetch a range of index

                - a slice range
                - pd.Index for specific indexes

            Following conflicts may occur

            - Does ["20200101", "20210101"] mean selecting this slice or these two days?

                - slice have higher priorities

        level : Union[str, int]
            which index level to select the data

        col_set : Union[str, List[str]]

            - if isinstance(col_set, str):

                select a set of meaningful, pd.Index columns.(e.g. features, columns)

                - if col_set == CS_RAW:

                    the raw dataset will be returned.

            - if isinstance(col_set, List[str]):

                select several sets of meaningful columns, the returned data has multiple levels

        proc_func: Callable

            - Give a hook for processing data before fetching
            - An example to explain the necessity of the hook:

                - A Dataset learned some processors to process data which is related to data segmentation
                - It will apply them every time when preparing data.
                - The learned processor require the dataframe remains the same format when fitting and applying
                - However the data format will change according to the parameters.
                - So the processors should be applied to the underlayer data.

        squeeze : bool
            whether squeeze columns and index

        Returns
        -------
        pd.DataFrame.
        """
        return self._fetch_data(
            data_storage=self._data,
            selector=selector,
            level=level,
            col_set=col_set,
            squeeze=squeeze,
            proc_func=proc_func,
        )

    def _fetch_data(
        self,
        data_storage,
        selector: Union[pd.Timestamp, slice, str, pd.Index] = slice(None, None),
        level: Union[str, int] = "datetime",
        col_set: Union[str, List[str]] = CS_ALL,
        squeeze: bool = False,
        proc_func: Callable = None,
    ):
        # This method is extracted for sharing in subclasses
        from .storage import BaseHandlerStorage  # pylint: disable=C0415

        # Following conflicts may occur
        # - Does [20200101", "20210101"] mean selecting this slice or these two days?
        # To solve this issue
        #   - slice have higher priorities (except when level is none)
        if isinstance(selector, (tuple, list)) and level is not None:
            # when level is None, the argument will be passed in directly
            # we don't have to convert it into slice
            try:
                selector = slice(*selector)
            except ValueError:
                get_module_logger("DataHandlerLP").info(f"Fail to converting to query to slice. It will used directly")

        if isinstance(data_storage, pd.DataFrame):
            data_df = data_storage
            if proc_func is not None:
                # FIXME: fetching by time first will be more friendly to `proc_func`
                # Copy in case of `proc_func` changing the data inplace....
                data_df = proc_func(fetch_df_by_index(data_df, selector, level, fetch_orig=self.fetch_orig).copy())
                data_df = fetch_df_by_col(data_df, col_set)
            else:
                # Fetch column  first will be more friendly to SepDataFrame
                data_df = fetch_df_by_col(data_df, col_set)
                data_df = fetch_df_by_index(data_df, selector, level, fetch_orig=self.fetch_orig)
        elif isinstance(data_storage, BaseHandlerStorage):
            if not data_storage.is_proc_func_supported():
                if proc_func is not None:
                    raise ValueError(f"proc_func is not supported by the storage {type(data_storage)}")
                data_df = data_storage.fetch(
                    selector=selector, level=level, col_set=col_set, fetch_orig=self.fetch_orig
                )
            else:
                data_df = data_storage.fetch(
                    selector=selector, level=level, col_set=col_set, fetch_orig=self.fetch_orig, proc_func=proc_func
                )
        else:
            raise TypeError(f"data_storage should be pd.DataFrame|HashingStockStorage, not {type(data_storage)}")

        if squeeze:
            # squeeze columns
            data_df = data_df.squeeze()
            # squeeze index
            if isinstance(selector, (str, pd.Timestamp)):
                data_df = data_df.reset_index(level=level, drop=True)
        return data_df

    def get_cols(self, col_set=CS_ALL) -> list:
        """
        get the column names

        Parameters
        ----------
        col_set : str
            select a set of meaningful columns.(e.g. features, columns)

        Returns
        -------
        list:
            list of column names
        """
        df = self._data.head()
        df = fetch_df_by_col(df, col_set)
        return df.columns.to_list()

    def get_range_selector(self, cur_date: Union[pd.Timestamp, str], periods: int) -> slice:
        """
        get range selector by number of periods

        Args:
            cur_date (pd.Timestamp or str): current date
            periods (int): number of periods
        """
        trading_dates = self._data.index.unique(level="datetime")
        cur_loc = trading_dates.get_loc(cur_date)
        pre_loc = cur_loc - periods + 1
        if pre_loc < 0:
            warnings.warn("`periods` is too large. the first date will be returned.")
            pre_loc = 0
        ref_date = trading_dates[pre_loc]
        return slice(ref_date, cur_date)

    def get_range_iterator(
        self, periods: int, min_periods: Optional[int] = None, **kwargs
    ) -> Iterator[Tuple[pd.Timestamp, pd.DataFrame]]:
        """
        get an iterator of sliced data with given periods

        Args:
            periods (int): number of periods.
            min_periods (int): minimum periods for sliced dataframe.
            kwargs (dict): will be passed to `self.fetch`.
        """
        trading_dates = self._data.index.unique(level="datetime")
        if min_periods is None:
            min_periods = periods
        for cur_date in trading_dates[min_periods:]:
            selector = self.get_range_selector(cur_date, periods)
            yield cur_date, self.fetch(selector, **kwargs)


class DataHandlerLP(DataHandler):
    """
    DataHandler with **(L)earnable (P)rocessor**

    This handler will produce three pieces of data in pd.DataFrame format.

    - DK_R / self._data: the raw data loaded from the loader
    - DK_I / self._infer: the data processed for inference
    - DK_L / self._learn: the data processed for learning model.

    The motivation of using different processor workflows for learning and inference
    Here are some examples.

    - The instrument universe for learning and inference may be different.
    - The processing of some samples may rely on label (for example, some samples hit the limit may need extra processing or be dropped).

        - These processors only apply to the learning phase.

    Tips to improve the performance of data handler

    - To reduce the memory cost

        - `drop_raw=True`: this will modify the data inplace on raw data;
    """

    # data key
    DK_R = "raw"
    DK_I = "infer"
    DK_L = "learn"
    ATTR_MAP = {DK_R: "_data", DK_I: "_infer", DK_L: "_learn"}

    # process type
    PTYPE_I = "independent"
    # - self._infer will be processed by shared_processors + infer_processors
    # - self._learn will be processed by shared_processors + learn_processors

    # NOTE:
    PTYPE_A = "append"

    # - self._infer will be processed by shared_processors + infer_processors
    # - self._learn will be processed by shared_processors + infer_processors + learn_processors
    #   - (e.g. self._infer processed by learn_processors )

    def __init__(
        self,
        instruments=None,
        start_time=None,
        end_time=None,
        data_loader: Union[dict, str, DataLoader] = None,
        infer_processors: List = [],
        learn_processors: List = [],
        shared_processors: List = [],
        process_type=PTYPE_A,
        drop_raw=False,
        **kwargs,
    ):
        """
        Parameters
        ----------
        infer_processors : list
            - list of <description info> of processors to generate data for inference

            - example of <description info>:

            .. code-block::

                1) classname & kwargs:
                    {
                        "class": "MinMaxNorm",
                        "kwargs": {
                            "fit_start_time": "20080101",
                            "fit_end_time": "20121231"
                        }
                    }
                2) Only classname:
                    "DropnaFeature"
                3) object instance of Processor

        learn_processors : list
            similar to infer_processors, but for generating data for learning models

        process_type: str
            PTYPE_I = 'independent'

            - self._infer will be processed by infer_processors

            - self._learn will be processed by learn_processors

            PTYPE_A = 'append'

            - self._infer will be processed by infer_processors

            - self._learn will be processed by infer_processors + learn_processors

              - (e.g. self._infer processed by learn_processors )
        drop_raw: bool
            Whether to drop the raw data
        """

        # Setup preprocessor
        self.infer_processors = []  # for lint
        self.learn_processors = []  # for lint
        self.shared_processors = []  # for lint
        for pname in "infer_processors", "learn_processors", "shared_processors":
            for proc in locals()[pname]:
                getattr(self, pname).append(
                    init_instance_by_config(
                        proc,
                        None if (isinstance(proc, dict) and "module_path" in proc) else processor_module,
                        accept_types=processor_module.Processor,
                    )
                )

        self.process_type = process_type
        self.drop_raw = drop_raw
        super().__init__(instruments, start_time, end_time, data_loader, **kwargs)

    def get_all_processors(self):
        return self.shared_processors + self.infer_processors + self.learn_processors

    def fit(self):
        """
        fit data without processing the data
        """
        for proc in self.get_all_processors():
            with TimeInspector.logt(f"{proc.__class__.__name__}"):
                proc.fit(self._data)

    def fit_process_data(self):
        """
        fit and process data

        The input of the `fit` will be the output of the previous processor
        """
        self.process_data(with_fit=True)

    @staticmethod
    def _run_proc_l(
        df: pd.DataFrame, proc_l: List[processor_module.Processor], with_fit: bool, check_for_infer: bool
    ) -> pd.DataFrame:
        for proc in proc_l:
            if check_for_infer and not proc.is_for_infer():
                raise TypeError("Only processors usable for inference can be used in `infer_processors` ")
            with TimeInspector.logt(f"{proc.__class__.__name__}"):
                if with_fit:
                    proc.fit(df)
                df = proc(df)
        return df

    @staticmethod
    def _is_proc_readonly(proc_l: List[processor_module.Processor]):
        """
        NOTE: it will return True if `len(proc_l) == 0`
        """
        for p in proc_l:
            if not p.readonly():
                return False
        return True

    def process_data(self, with_fit: bool = False):
        """
        process_data data. Fun `processor.fit` if necessary

        Notation: (data)  [processor]

        # data processing flow of self.process_type == DataHandlerLP.PTYPE_I

        .. code-block:: text

            (self._data)-[shared_processors]-(_shared_df)-[learn_processors]-(_learn_df)
                                                   \\
                                                    -[infer_processors]-(_infer_df)

        # data processing flow of self.process_type == DataHandlerLP.PTYPE_A

        .. code-block:: text

            (self._data)-[shared_processors]-(_shared_df)-[infer_processors]-(_infer_df)-[learn_processors]-(_learn_df)

        Parameters
        ----------
        with_fit : bool
            The input of the `fit` will be the output of the previous processor
        """
        # shared data processors
        # 1) assign
        _shared_df = self._data
        if not self._is_proc_readonly(self.shared_processors):  # avoid modifying the original data
            _shared_df = _shared_df.copy()
        # 2) process
        _shared_df = self._run_proc_l(_shared_df, self.shared_processors, with_fit=with_fit, check_for_infer=True)

        # data for inference
        # 1) assign
        _infer_df = _shared_df
        if not self._is_proc_readonly(self.infer_processors):  # avoid modifying the original data
            _infer_df = _infer_df.copy()
        # 2) process
        _infer_df = self._run_proc_l(_infer_df, self.infer_processors, with_fit=with_fit, check_for_infer=True)

        self._infer = _infer_df

        # data for learning
        # 1) assign
        if self.process_type == DataHandlerLP.PTYPE_I:
            _learn_df = _shared_df
        elif self.process_type == DataHandlerLP.PTYPE_A:
            # based on `infer_df` and append the processor
            _learn_df = _infer_df
        else:
            raise NotImplementedError(f"This type of input is not supported")
        if not self._is_proc_readonly(self.learn_processors):  # avoid modifying the original  data
            _learn_df = _learn_df.copy()
        # 2) process
        _learn_df = self._run_proc_l(_learn_df, self.learn_processors, with_fit=with_fit, check_for_infer=False)

        self._learn = _learn_df

        if self.drop_raw:
            del self._data

    def config(self, processor_kwargs: dict = None, **kwargs):
        """
        configuration of data.
        # what data to be loaded from data source

        This method will be used when loading pickled handler from dataset.
        The data will be initialized with different time range.

        """
        super().config(**kwargs)
        if processor_kwargs is not None:
            for processor in self.get_all_processors():
                processor.config(**processor_kwargs)

    # init type
    IT_FIT_SEQ = "fit_seq"  # the input of `fit` will be the output of the previous processor
    IT_FIT_IND = "fit_ind"  # the input of `fit` will be the original df
    IT_LS = "load_state"  # The state of the object has been load by pickle

    def setup_data(self, init_type: str = IT_FIT_SEQ, **kwargs):
        """
        Set up the data in case of running initialization for multiple time

        Parameters
        ----------
        init_type : str
            The type `IT_*` listed above.
        enable_cache : bool
            default value is false:

            - if `enable_cache` == True:

                the processed data will be saved on disk, and handler will load the cached data from the disk directly
                when we call `init` next time
        """
        # init raw data
        super().setup_data(**kwargs)

        with TimeInspector.logt("fit & process data"):
            if init_type == DataHandlerLP.IT_FIT_IND:
                self.fit()
                self.process_data()
            elif init_type == DataHandlerLP.IT_LS:
                self.process_data()
            elif init_type == DataHandlerLP.IT_FIT_SEQ:
                self.fit_process_data()
            else:
                raise NotImplementedError(f"This type of input is not supported")

        # TODO: Be able to cache handler data. Save the memory for data processing

    def _get_df_by_key(self, data_key: str = DK_I) -> pd.DataFrame:
        if data_key == self.DK_R and self.drop_raw:
            raise AttributeError(
                "DataHandlerLP has not attribute _data, please set drop_raw = False if you want to use raw data"
            )
        df = getattr(self, self.ATTR_MAP[data_key])
        return df

    def fetch(
        self,
        selector: Union[pd.Timestamp, slice, str] = slice(None, None),
        level: Union[str, int] = "datetime",
        col_set=DataHandler.CS_ALL,
        data_key: str = DK_I,
        squeeze: bool = False,
        proc_func: Callable = None,
    ) -> pd.DataFrame:
        """
        fetch data from underlying data source

        Parameters
        ----------
        selector : Union[pd.Timestamp, slice, str]
            describe how to select data by index.
        level : Union[str, int]
            which index level to select the data.
        col_set : str
            select a set of meaningful columns.(e.g. features, columns).
        data_key : str
            the data to fetch:  DK_*.
        proc_func: Callable
            please refer to the doc of DataHandler.fetch

        Returns
        -------
        pd.DataFrame:
        """

        return self._fetch_data(
            data_storage=self._get_df_by_key(data_key),
            selector=selector,
            level=level,
            col_set=col_set,
            squeeze=squeeze,
            proc_func=proc_func,
        )

    def get_cols(self, col_set=DataHandler.CS_ALL, data_key: str = DK_I) -> list:
        """
        get the column names

        Parameters
        ----------
        col_set : str
            select a set of meaningful columns.(e.g. features, columns).
        data_key : str
            the data to fetch:  DK_*.

        Returns
        -------
        list:
            list of column names
        """
        df = self._get_df_by_key(data_key).head()
        df = fetch_df_by_col(df, col_set)
        return df.columns.to_list()

    @classmethod
    def cast(cls, handler: "DataHandlerLP") -> "DataHandlerLP":
        """
        Motivation
<<<<<<< HEAD
        - A user create a datahandler in his customized package. Then he wants to share the processed handler to
=======
        - A user creates a datahandler in his customized package. Then he wants to share the processed handler to
>>>>>>> b53bd72e
          other users without introduce the package dependency and complicated data processing logic.
        - This class make it possible by casting the class to DataHandlerLP and only keep the processed data

        Parameters
        ----------
        handler : DataHandlerLP
            A subclass of DataHandlerLP

        Returns
        -------
        DataHandlerLP:
            the converted processed data
        """
        new_hd: DataHandlerLP = object.__new__(DataHandlerLP)
        new_hd.from_cast = True  # add a mark for the cast instance

        for key in list(DataHandlerLP.ATTR_MAP.values()) + [
            "instruments",
            "start_time",
            "end_time",
            "fetch_orig",
            "drop_raw",
        ]:
            setattr(new_hd, key, getattr(handler, key, None))
        return new_hd<|MERGE_RESOLUTION|>--- conflicted
+++ resolved
@@ -671,11 +671,7 @@
     def cast(cls, handler: "DataHandlerLP") -> "DataHandlerLP":
         """
         Motivation
-<<<<<<< HEAD
-        - A user create a datahandler in his customized package. Then he wants to share the processed handler to
-=======
         - A user creates a datahandler in his customized package. Then he wants to share the processed handler to
->>>>>>> b53bd72e
           other users without introduce the package dependency and complicated data processing logic.
         - This class make it possible by casting the class to DataHandlerLP and only keep the processed data
 
