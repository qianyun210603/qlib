--- conflicted
+++ resolved
@@ -5,36 +5,21 @@
 """
 
 import bisect
-<<<<<<< HEAD
-from typing import Union
-
+from copy import deepcopy
 import pandas as pd
+from qlib.utils import hash_args
+from qlib.utils.mod import init_instance_by_config
 from pymongo import MongoClient
 from pymongo.database import Database
-=======
-from copy import deepcopy
-import pandas as pd
-from qlib.data import D
-from qlib.utils import hash_args
-from qlib.utils.mod import init_instance_by_config
-from qlib.workflow import R
-from qlib.config import C
-from qlib.log import get_module_logger
-from pymongo import MongoClient
-from pymongo.database import Database
-from typing import Union
-from pathlib import Path
->>>>>>> be4646b4
 
 from qlib.config import C
 from qlib.data import D
 from qlib.log import get_module_logger
 from qlib.workflow import R
-
-<<<<<<< HEAD
-
-=======
->>>>>>> be4646b4
+from typing import Union
+from pathlib import Path
+
+
 def get_mongodb() -> Database:
     """
     Get database in MongoDB, which means you need to declare the address and the name of a database at first.
