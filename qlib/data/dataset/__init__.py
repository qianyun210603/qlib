from ...utils.serial import Serializable
from typing import Callable, Union, List, Tuple, Dict, Text, Optional
from ...utils import init_instance_by_config, np_ffill, time_to_slc_point
from ...log import get_module_logger
from .handler import DataHandler, DataHandlerLP
from copy import copy, deepcopy
from inspect import getfullargspec
import pandas as pd
import numpy as np
import bisect
from ...utils import lazy_sort_index
from .utils import get_level_index


class Dataset(Serializable):
    """
    Preparing data for model training and inferencing.
    """

    def __init__(self, **kwargs):
        """
        init is designed to finish following steps:

        - init the sub instance and the state of the dataset(info to prepare the data)
            - The name of essential state for preparing data should not start with '_' so that it could be serialized on disk when serializing.

        - setup data
            - The data related attributes' names should start with '_' so that it will not be saved on disk when serializing.

        The data could specify the info to calculate the essential data for preparation
        """
        self.setup_data(**kwargs)
        super().__init__()

    def config(self, **kwargs):
        """
        config is designed to configure and parameters that cannot be learned from the data
        """
        super().config(**kwargs)

    def setup_data(self, **kwargs):
        """
        Setup the data.

        We split the setup_data function for following situation:

        - User have a Dataset object with learned status on disk.

        - User load the Dataset object from the disk.

        - User call `setup_data` to load new data.

        - User prepare data for model based on previous status.
        """

    def prepare(self, **kwargs) -> object:
        """
        The type of dataset depends on the model. (It could be pd.DataFrame, pytorch.DataLoader, etc.)
        The parameters should specify the scope for the prepared data
        The method should:
        - process the data

        - return the processed data

        Returns
        -------
        object:
            return the object
        """


class DatasetH(Dataset):
    """
    Dataset with Data(H)andler

    User should try to put the data preprocessing functions into handler.
    Only following data processing functions should be placed in Dataset:

    - The processing is related to specific model.

    - The processing is related to data split.
    """

    def __init__(
        self,
        handler: Union[Dict, DataHandler],
        segments: Dict[Text, Tuple],
        fetch_kwargs: Dict = {},
        **kwargs,
    ):
        """
        Setup the underlying data.

        Parameters
        ----------
        handler : Union[dict, DataHandler]
            handler could be:

            - instance of `DataHandler`

            - config of `DataHandler`.  Please refer to `DataHandler`

        segments : dict
            Describe the options to segment the data.
            Here are some examples:

            .. code-block::

                1) 'segments': {
                        'train': ("2008-01-01", "2014-12-31"),
                        'valid': ("2017-01-01", "2020-08-01",),
                        'test': ("2015-01-01", "2016-12-31",),
                    }
                2) 'segments': {
                        'insample': ("2008-01-01", "2014-12-31"),
                        'outsample': ("2017-01-01", "2020-08-01",),
                    }
        """
        self.handler: DataHandler = init_instance_by_config(handler, accept_types=DataHandler)
        self.segments = segments.copy()
        self.fetch_kwargs = copy(fetch_kwargs)
        super().__init__(**kwargs)

    def config(self, handler_kwargs: dict = None, **kwargs):
        """
        Initialize the DatasetH

        Parameters
        ----------
        handler_kwargs : dict
            Config of DataHandler, which could include the following arguments:

            - arguments of DataHandler.conf_data, such as 'instruments', 'start_time' and 'end_time'.

        kwargs : dict
            Config of DatasetH, such as

            - segments : dict
                Config of segments which is same as 'segments' in self.__init__

        """
        if handler_kwargs is not None:
            self.handler.config(**handler_kwargs)
        if "segments" in kwargs:
            self.segments = deepcopy(kwargs.pop("segments"))
        super().config(**kwargs)

    def setup_data(self, handler_kwargs: dict = None, **kwargs):
        """
        Setup the Data

        Parameters
        ----------
        handler_kwargs : dict
            init arguments of DataHandler, which could include the following arguments:

            - init_type : Init Type of Handler

            - enable_cache : whether to enable cache

        """
        super().setup_data(**kwargs)
        if handler_kwargs is not None:
            self.handler.setup_data(**handler_kwargs)

    def __repr__(self):
        return "{name}(handler={handler}, segments={segments})".format(
            name=self.__class__.__name__, handler=self.handler, segments=self.segments
        )

    def _prepare_seg(self, slc, **kwargs):
        """
        Give a query, retrieve the according data

        Parameters
        ----------
        slc : please refer to the docs of `prepare`
                NOTE: it may not be an instance of slice. It may be a segment of `segments` from `def prepare`
        """
        if hasattr(self, "fetch_kwargs"):
            return self.handler.fetch(slc, **kwargs, **self.fetch_kwargs)
        else:
            return self.handler.fetch(slc, **kwargs)

    def prepare(
        self,
        segments: Union[List[Text], Tuple[Text], Text, slice, pd.Index],
        col_set: Union[List[Text], Tuple[Text], Text] = DataHandler.CS_ALL,
        data_key=DataHandlerLP.DK_I,
        **kwargs,
    ) -> Union[List[pd.DataFrame], pd.DataFrame]:
        """
        Prepare the data for learning and inference.

        Parameters
        ----------
        segments : Union[List[Text], Tuple[Text], Text, slice]
            Describe the scope of the data to be prepared
            Here are some examples:

            - 'train'

            - ['train', 'valid']

        col_set : str
            The col_set will be passed to self.handler when fetching data.
            TODO: make it automatic:

            - select DK_I for test data
            - select DK_L for training data.
        data_key : str
            The data to fetch:  DK_*
            Default is DK_I, which indicate fetching data for **inference**.

        kwargs :
            The parameters that kwargs may contain:
                flt_col : str
                    It only exists in TSDatasetH, can be used to add a column of data(True or False) to filter data.
                    This parameter is only supported when it is an instance of TSDatasetH.

        Returns
        -------
        Union[List[pd.DataFrame], pd.DataFrame]:

        Raises
        ------
        NotImplementedError:
        """
        logger = get_module_logger("DatasetH")
        seg_kwargs = {"col_set": col_set}
        seg_kwargs.update(kwargs)
        if "data_key" in getfullargspec(self.handler.fetch).args:
            seg_kwargs["data_key"] = data_key
        else:
            logger.info(f"data_key[{data_key}] is ignored.")

        # Conflictions may happen here
        # - The fetched data and the segment key may both be string
        # To resolve the confliction
        # - The segment name will have higher priorities

        # 1) Use it as segment name first
        if isinstance(segments, str) and segments in self.segments:
            return self._prepare_seg(self.segments[segments], **seg_kwargs)

        if isinstance(segments, (list, tuple)) and all(seg in self.segments for seg in segments):
            return [self._prepare_seg(self.segments[seg], **seg_kwargs) for seg in segments]

        # 2) Use pass it directly to prepare a single seg
        return self._prepare_seg(segments, **seg_kwargs)

    # helper functions
    @staticmethod
    def get_min_time(segments):
        return DatasetH._get_extrema(segments, 0, (lambda a, b: a > b))

    @staticmethod
    def get_max_time(segments):
        return DatasetH._get_extrema(segments, 1, (lambda a, b: a < b))

    @staticmethod
    def _get_extrema(segments, idx: int, cmp: Callable, key_func=pd.Timestamp):
        """it will act like sort and return the max value or None"""
        candidate = None
        for k, seg in segments.items():
            point = seg[idx]
            if point is None:
                # None indicates unbounded, return directly
                return None
            elif candidate is None or cmp(key_func(candidate), key_func(point)):
                candidate = point
        return candidate


class TSDataSampler:
    """
    (T)ime-(S)eries DataSampler
    This is the result of TSDatasetH

    It works like `torch.data.utils.Dataset`, it provides a very convenient interface for constructing time-series
    dataset based on tabular data.
    - On time step dimension, the smaller index indicates the historical data and the larger index indicates the future
      data.

    If user have further requirements for processing data, user could process them based on `TSDataSampler` or create
    more powerful subclasses.

    Known Issues:
    - For performance issues, this Sampler will convert dataframe into arrays for better performance. This could result
      in a different data type


    Indices design:
        TSDataSampler has a index mechanism to help users query time-series data efficiently.

        The definition of related variables:
            data_arr: np.ndarray
                The original data. it will contains all the original data.
                The querying are often for time-series of a specific stock.
                By leveraging this data charactoristics to speed up querying, the multi-index of data_arr is rearranged in (instrument, datetime) order

            data_index: pd.MultiIndex with index order <instrument, datetime>
                it has the same shape with `idx_map`. Each elements of them are expected to be aligned.

            idx_map: np.ndarray
                It is the indexable data. It originates from data_arr, and then filtered by 1) `start` and `end`  2) `flt_data`
                    The extra data in data_arr is useful in following cases
                    1) creating meaningful time series data before `start` instead of padding them with zeros
                    2) some data are excluded by `flt_data` (e.g. no <X, y> sample pair for that index). but they are still used in time-series in X

                Finnally, it will look like.

                array([[  0,   0],
                       [  1,   0],
                       [  2,   0],
                       ...,
                       [241, 348],
                       [242, 348],
                       [243, 348]], dtype=int32)

                It list all indexable data(some data only used in historical time series data may not be indexabla), the values are the corresponding row and col in idx_df
            idx_df: pd.DataFrame
                It aims to map the <datetime, instrument> key to the original position in data_arr

                For example, it may look like (NOTE: the index for a instrument time-series is continoues in memory)

                    instrument SH600000 SH600008 SH600009 SH600010 SH600011 SH600015  ...
                    datetime
                    2017-01-03        0      242      473      717      NaN      974  ...
                    2017-01-04        1      243      474      718      NaN      975  ...
                    2017-01-05        2      244      475      719      NaN      976  ...
                    2017-01-06        3      245      476      720      NaN      977  ...

            With these two indices(idx_map, idx_df) and original data(data_arr), we can make the following queries fast (implemented in __getitem__)
            (1) Get the i-th indexable sample(time-series):   (indexable sample index) -> [idx_map] -> (row col) -> [idx_df] -> (index in data_arr)
            (2) Get the specific sample by <datetime, instrument>:  (<datetime, instrument>, i.e. <row, col>) -> [idx_df] -> (index in data_arr)
            (3) Get the index of a time-series data:   (get the <row, col>, refer to (1), (2)) -> [idx_df] -> (all indices in data_arr for time-series)
    """

    # Please refer to the docstring of TSDataSampler for the definition of following attributes
    data_arr: np.ndarray
    data_index: pd.MultiIndex
    idx_map: np.ndarray
    idx_df: pd.DataFrame

    def __init__(
        self,
        data: pd.DataFrame,
        start,
        end,
        step_len: int,
        fillna_type: str = "none",
        dtype=None,
        flt_data=None,
    ):
        """
        Build a dataset which looks like torch.data.utils.Dataset.

        Parameters
        ----------
        data : pd.DataFrame
            The raw tabular data whose index order is <"datetime", "instrument">
        start :
            The indexable start time
        end :
            The indexable end time
        step_len : int
            The length of the time-series step
        fillna_type : int
            How will qlib handle the sample if there is on sample in a specific date.
            none:
                fill with np.nan
            ffill:
                ffill with previous sample
            ffill+bfill:
                ffill with previous samples first and fill with later samples second
<<<<<<< HEAD
        flt_data : pd.Series | pd.DataFrame
            a column of data(True or False) to filter data.
=======
        flt_data : pd.Series
            a column of data(True or False) to filter data. Its index order is <"datetime", "instrument">
>>>>>>> 92709ada
            None:
                kepp all data

        """
        self.start = start
        self.end = end
        self.step_len = step_len
        self.fillna_type = fillna_type
        assert get_level_index(data, "datetime") == 0
        self.data = data.swaplevel().sort_index().copy()
        data.drop(
            data.columns, axis=1, inplace=True
        )  # data is useless since it's passed to a transposed one, hard code to free the memory of this dataframe to avoid three big dataframe in the memory(including: data, self.data, self.data_arr)

        kwargs = {"object": self.data}
        if dtype is not None:
            kwargs["dtype"] = dtype

        self.data_arr = np.array(**kwargs)  # Get index from numpy.array will much faster than DataFrame.values!
        # NOTE:
        # - append last line with full NaN for better performance in `__getitem__`
        # - Keep the same dtype will result in a better performance
        self.data_arr = np.append(
            self.data_arr,
            np.full((1, self.data_arr.shape[1]), np.nan, dtype=self.data_arr.dtype),
            axis=0,
        )
        self.nan_idx = -1  # The last line is all NaN

        # the data type will be changed
        # The index of usable data is between start_idx and end_idx
        self.idx_df, self.idx_map = self.build_index(self.data)
        self.data_index = deepcopy(self.data.index)

        if flt_data is not None:
            if isinstance(flt_data, pd.DataFrame):
                assert len(flt_data.columns) == 1
                flt_data = flt_data.iloc[:, 0]
            # NOTE: bool(np.nan) is True !!!!!!!!
            # make sure reindex comes first. Otherwise extra NaN may appear.
            flt_data = flt_data.swaplevel()
            flt_data = flt_data.reindex(self.data_index).fillna(False).astype(np.bool)
            self.flt_data = flt_data.values
            self.idx_map = self.flt_idx_map(self.flt_data, self.idx_map)
            self.data_index = self.data_index[np.where(self.flt_data)[0]]
        self.idx_map = self.idx_map2arr(self.idx_map)
        self.idx_map, self.data_index = self.slice_idx_map_and_data_index(
            self.idx_map, self.idx_df, self.data_index, start, end
        )

        self.idx_arr = np.array(self.idx_df.values, dtype=np.float64)  # for better performance
        del self.data  # save memory

    @staticmethod
    def slice_idx_map_and_data_index(
        idx_map,
        idx_df,
        data_index,
        start,
        end,
    ):
        assert (
            len(idx_map) == data_index.shape[0]
        )  # make sure idx_map and data_index is same so index of idx_map can be used on data_index

        start_row_idx, end_row_idx = idx_df.index.slice_locs(start=time_to_slc_point(start), end=time_to_slc_point(end))

        time_flter_idx = (idx_map[:, 0] < end_row_idx) & (idx_map[:, 0] >= start_row_idx)
        return idx_map[time_flter_idx], data_index[time_flter_idx]

    @staticmethod
    def idx_map2arr(idx_map):
        # pytorch data sampler will have better memory control without large dict or list
        # - https://github.com/pytorch/pytorch/issues/13243
        # - https://github.com/airctic/icevision/issues/613
        # So we convert the dict into int array.
        # The arr_map is expected to behave the same as idx_map

        dtype = np.int32
        # set a index out of bound to indicate the none existing
        no_existing_idx = (np.iinfo(dtype).max, np.iinfo(dtype).max)

        max_idx = max(idx_map.keys())
        arr_map = []
        for i in range(max_idx + 1):
            arr_map.append(idx_map.get(i, no_existing_idx))
        arr_map = np.array(arr_map, dtype=dtype)
        return arr_map

    @staticmethod
    def flt_idx_map(flt_data, idx_map):
        idx = 0
        new_idx_map = {}
        for i, exist in enumerate(flt_data):
            if exist:
                new_idx_map[idx] = idx_map[i]
                idx += 1
        return new_idx_map

    def get_index(self):
        """
        Get the pandas index of the data, it will be useful in following scenarios
        - Special sampler will be used (e.g. user want to sample day by day)
        """
        return self.data_index.swaplevel()  # to align the order of multiple index of original data received by __init__

    def config(self, **kwargs):
        # Config the attributes
        for k, v in kwargs.items():
            setattr(self, k, v)

    @staticmethod
    def build_index(data: pd.DataFrame) -> Tuple[pd.DataFrame, dict]:
        """
        The relation of the data

        Parameters
        ----------
        data : pd.DataFrame
            A DataFrame with index in order <instrument, datetime>

                                      RSQR5     RESI5     WVMA5    LABEL0
            instrument datetime
            SH600000   2017-01-03  0.016389  0.461632 -1.154788 -0.048056
                       2017-01-04  0.884545 -0.110597 -1.059332 -0.030139
                       2017-01-05  0.507540 -0.535493 -1.099665 -0.644983
                       2017-01-06 -1.267771 -0.669685 -1.636733  0.295366
                       2017-01-09  0.339346  0.074317 -0.984989  0.765540

        Returns
        -------
        Tuple[pd.DataFrame, dict]:
            1) the first element:  reshape the original index into a <datetime(row), instrument(column)> 2D dataframe
                instrument SH600000 SH600008 SH600009 SH600010 SH600011 SH600015  ...
                datetime
                2017-01-03        0      242      473      717      NaN      974  ...
                2017-01-04        1      243      474      718      NaN      975  ...
                2017-01-05        2      244      475      719      NaN      976  ...
                2017-01-06        3      245      476      720      NaN      977  ...
            2) the second element:  {<original index>: <row, col>}
        """
        # object incase of pandas converting int to float
        idx_df = pd.Series(range(data.shape[0]), index=data.index, dtype=object)
        idx_df = lazy_sort_index(idx_df.unstack())
        # NOTE: the correctness of `__getitem__` depends on columns sorted here
        idx_df = lazy_sort_index(idx_df, axis=1).T

        idx_map = {}
        for i, (_, row) in enumerate(idx_df.iterrows()):
            for j, real_idx in enumerate(row):
                if not np.isnan(real_idx):
                    idx_map[real_idx] = (i, j)
        return idx_df, idx_map

    @property
    def empty(self):
        return len(self) == 0

    def _get_indices(self, row: int, col: int) -> np.array:
        """
        get series indices of self.data_arr from the row, col indices of self.idx_df

        Parameters
        ----------
        row : int
            the row in self.idx_df
        col : int
            the col in self.idx_df

        Returns
        -------
        np.array:
            The indices of data of the data
        """
        indices = self.idx_arr[max(row - self.step_len + 1, 0) : row + 1, col]

        if len(indices) < self.step_len:
            indices = np.concatenate([np.full((self.step_len - len(indices),), np.nan), indices])

        if self.fillna_type == "ffill":
            indices = np_ffill(indices)
        elif self.fillna_type == "ffill+bfill":
            indices = np_ffill(np_ffill(indices)[::-1])[::-1]
        else:
            assert self.fillna_type == "none"
        return indices

    def _get_row_col(self, idx) -> Tuple[int, int]:
        """
        get the col index and row index of a given sample index in self.idx_df

        Parameters
        ----------
        idx :
            the input of  `__getitem__`

        Returns
        -------
        Tuple[int, int]:
            the row and col index
        """
        # The the right row number `i` and col number `j` in idx_df
        if isinstance(idx, (int, np.integer)):
            real_idx = idx
            if 0 <= real_idx < len(self.idx_map):
                i, j = self.idx_map[real_idx]  # TODO: The performance of this line is not good
            else:
                raise KeyError(f"{real_idx} is out of [0, {len(self.idx_map)})")
        elif isinstance(idx, tuple):
            # <TSDataSampler object>["datetime", "instruments"]
            date, inst = idx
            date = pd.Timestamp(date)
            i = bisect.bisect_right(self.idx_df.index, date) - 1
            # NOTE: This relies on the idx_df columns sorted in `__init__`
            j = bisect.bisect_left(self.idx_df.columns, inst)
        else:
            raise NotImplementedError(f"This type of input is not supported")
        return i, j

    def __getitem__(self, idx: Union[int, Tuple[object, str], List[int]]):
        """
        # We have two method to get the time-series of a sample
        tsds is a instance of TSDataSampler

        # 1) sample by int index directly
        tsds[len(tsds) - 1]

        # 2) sample by <datetime,instrument> index
        tsds['2016-12-31', "SZ300315"]

        # The return value will be similar to the data retrieved by following code
        df.loc(axis=0)['2015-01-01':'2016-12-31', "SZ300315"].iloc[-30:]

        Parameters
        ----------
        idx : Union[int, Tuple[object, str]]
        """
        # Multi-index type
        mtit = (list, np.ndarray)
        if isinstance(idx, mtit):
            indices = [self._get_indices(*self._get_row_col(i)) for i in idx]
            indices = np.concatenate(indices)
        else:
            indices = self._get_indices(*self._get_row_col(idx))

        # 1) for better performance, use the last nan line for padding the lost date
        # 2) In case of precision problems. We use np.float64. # TODO: I'm not sure if whether np.float64 will result in
        # precision problems. It will not cause any problems in my tests at least
        indices = np.nan_to_num(indices.astype(np.float64), nan=self.nan_idx).astype(int)

        if (np.diff(indices) == 1).all():  # slicing instead of indexing for speeding up.
            data = self.data_arr[indices[0] : indices[-1] + 1]
        else:
            data = self.data_arr[indices]
        if isinstance(idx, mtit):
            # if we get multiple indexes, addition dimension should be added.
            # <sample_idx, step_idx, feature_idx>
            data = data.reshape(-1, self.step_len, *data.shape[1:])
        return data

    def __len__(self):
        return len(self.idx_map)


class TSDatasetH(DatasetH):
    """
    (T)ime-(S)eries Dataset (H)andler


    Convert the tabular data to Time-Series data

    Requirements analysis

    The typical workflow of a user to get time-series data for an sample
    - process features
    - slice proper data from data handler:  dimension of sample <feature, >
    - Build relation of samples by <time, instrument> index
        - Be able to sample times series of data <timestep, feature>
        - It will be better if the interface is like "torch.utils.data.Dataset"
    - User could build customized batch based on the data
        - The dimension of a batch of data <batch_idx, feature, timestep>
    """

    DEFAULT_STEP_LEN = 30

    def __init__(self, step_len=DEFAULT_STEP_LEN, **kwargs):
        self.step_len = step_len
        super().__init__(**kwargs)

    def config(self, **kwargs):
        if "step_len" in kwargs:
            self.step_len = kwargs.pop("step_len")
        super().config(**kwargs)

    def setup_data(self, **kwargs):
        super().setup_data(**kwargs)
        # make sure the calendar is updated to latest when loading data from new config
        cal = self.handler.fetch(col_set=self.handler.CS_RAW).index.get_level_values("datetime").unique()
        self.cal = sorted(cal)

    @staticmethod
    def _extend_slice(slc: slice, cal: list, step_len: int) -> slice:
        # Dataset decide how to slice data(Get more data for timeseries).
        start, end = slc.start, slc.stop
        start_idx = bisect.bisect_left(cal, pd.Timestamp(start))
        pad_start_idx = max(0, start_idx - step_len)
        pad_start = cal[pad_start_idx]
        return slice(pad_start, end)

    def _prepare_seg(self, slc: slice, **kwargs) -> TSDataSampler:
        """
        split the _prepare_raw_seg is to leave a hook for data preprocessing before creating processing data
        NOTE: TSDatasetH only support slc segment on datetime !!!
        """
        dtype = kwargs.pop("dtype", None)
        if not isinstance(slc, slice):
            slc = slice(*slc)
        start, end = slc.start, slc.stop
        flt_col = kwargs.pop("flt_col", None)
        # TSDatasetH will retrieve more data for complete time-series

        ext_slice = self._extend_slice(slc, self.cal, self.step_len)
        data = super()._prepare_seg(ext_slice, **kwargs)

        flt_kwargs = deepcopy(kwargs)
        if flt_col is not None:
            flt_kwargs["col_set"] = flt_col
            flt_data = super()._prepare_seg(ext_slice, **flt_kwargs)
            assert len(flt_data.columns) == 1
        else:
            flt_data = None

        tsds = TSDataSampler(
            data=data,
            start=start,
            end=end,
            step_len=self.step_len,
            dtype=dtype,
            flt_data=flt_data,
        )
        return tsds


__all__ = ["Optional", "Dataset", "DatasetH"]<|MERGE_RESOLUTION|>--- conflicted
+++ resolved
@@ -1,5 +1,5 @@
 from ...utils.serial import Serializable
-from typing import Callable, Union, List, Tuple, Dict, Text, Optional
+from typing import Callable, Union, List, Tuple, Dict, Text, Optional, Sequence
 from ...utils import init_instance_by_config, np_ffill, time_to_slc_point
 from ...log import get_module_logger
 from .handler import DataHandler, DataHandlerLP
@@ -185,7 +185,7 @@
     def prepare(
         self,
         segments: Union[List[Text], Tuple[Text], Text, slice, pd.Index],
-        col_set: Union[List[Text], Tuple[Text], Text] = DataHandler.CS_ALL,
+        col_set: Union[Sequence[Text], Text] = DataHandler.CS_ALL,
         data_key=DataHandlerLP.DK_I,
         **kwargs,
     ) -> Union[List[pd.DataFrame], pd.DataFrame]:
@@ -374,13 +374,8 @@
                 ffill with previous sample
             ffill+bfill:
                 ffill with previous samples first and fill with later samples second
-<<<<<<< HEAD
-        flt_data : pd.Series | pd.DataFrame
-            a column of data(True or False) to filter data.
-=======
         flt_data : pd.Series
             a column of data(True or False) to filter data. Its index order is <"datetime", "instrument">
->>>>>>> 92709ada
             None:
                 kepp all data
 
@@ -568,7 +563,7 @@
             assert self.fillna_type == "none"
         return indices
 
-    def _get_row_col(self, idx) -> Tuple[int, int]:
+    def _get_row_col(self, idx) -> Tuple[int]:
         """
         get the col index and row index of a given sample index in self.idx_df
 
@@ -579,7 +574,7 @@
 
         Returns
         -------
-        Tuple[int, int]:
+        Tuple[int]:
             the row and col index
         """
         # The the right row number `i` and col number `j` in idx_df
