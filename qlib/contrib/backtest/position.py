# Copyright (c) Microsoft Corporation.
# Licensed under the MIT License.

<<<<<<< HEAD
import numpy as np
import pandas as pd
=======
>>>>>>> 635624e5
import copy
import pathlib
import pandas as pd
import numpy as np
from .order import Order

"""
Position module
"""

"""
current state of position
a typical example is :{
  <instrument_id>: {
    'count': <how many days the security has been hold>,
    'amount': <the amount of the security>,
    'price': <the close price of security in the last trading day>,
    'weight': <the security weight of total position value>,
  },
}

"""


class Position:
    """Position"""

    def __init__(self, cash=0, position_dict={}, now_account_value=0):
        # NOTE: The position dict must be copied!!!
        # Otherwise the initial value
        self.init_cash = cash
        self.position = position_dict.copy()
        self.position["cash"] = cash
        self.position["now_account_value"] = now_account_value

    def init_stock(self, stock_id, amount, price=None):
        self.position[stock_id] = {}
        self.position[stock_id]["amount"] = amount
        self.position[stock_id]["price"] = price
        self.position[stock_id]["weight"] = 0  # update the weight in the end of the trade date

    def buy_stock(self, stock_id, trade_val, cost, trade_price):
        trade_amount = trade_val / trade_price
        if stock_id not in self.position:
            self.init_stock(stock_id=stock_id, amount=trade_amount, price=trade_price)
        else:
            # exist, add amount
            self.position[stock_id]["amount"] += trade_amount

        self.position["cash"] -= trade_val + cost

    def sell_stock(self, stock_id, trade_val, cost, trade_price):
        trade_amount = trade_val / trade_price
        if stock_id not in self.position:
            raise KeyError("{} not in current position".format(stock_id))
        else:
            # decrease the amount of stock
            self.position[stock_id]["amount"] -= trade_amount
            # check if to delete
            if self.position[stock_id]["amount"] < -1e-5:
                raise ValueError(
                    "only have {} {}, require {}".format(self.position[stock_id]["amount"], stock_id, trade_amount)
                )
            elif abs(self.position[stock_id]["amount"]) <= 1e-5:
                self.del_stock(stock_id)

        self.position["cash"] += trade_val - cost

    def del_stock(self, stock_id):
        del self.position[stock_id]

    def update_order(self, order, trade_val, cost, trade_price):
        # handle order, order is a order class, defined in exchange.py
        if order.direction == Order.BUY:
            # BUY
            self.buy_stock(order.stock_id, trade_val, cost, trade_price)
        elif order.direction == Order.SELL:
            # SELL
            self.sell_stock(order.stock_id, trade_val, cost, trade_price)
        else:
            raise NotImplementedError("do not support order direction {}".format(order.direction))

    def update_stock_price(self, stock_id, price):
        self.position[stock_id]["price"] = price

    def update_stock_count(self, stock_id, bar, count):
        self.position[stock_id][f"count_{bar}"] = count

    def update_stock_weight(self, stock_id, weight):
        self.position[stock_id]["weight"] = weight

    def update_cash(self, cash):
        self.position["cash"] = cash

    def calculate_stock_value(self):
        stock_list = self.get_stock_list()
        value = 0
        for stock_id in stock_list:
            value += self.position[stock_id]["amount"] * self.position[stock_id]["price"]
        return value

    def calculate_value(self):
        value = self.calculate_stock_value()
        value += self.position["cash"]
        return value

    def get_stock_list(self):
        stock_list = list(set(self.position.keys()) - {"cash", "now_account_value"})
        return stock_list

    def get_stock_price(self, code):
        return self.position[code]["price"]

    def get_stock_amount(self, code):
        return self.position[code]["amount"]

    def get_stock_count(self, code, bar):
        if f"count_{bar}" in self.position[code]:
            return self.position[code][f"count_{bar}"]
        else:
            return 0

    def get_stock_weight(self, code):
        return self.position[code]["weight"]

    def get_cash(self):
        return self.position["cash"]

    def get_stock_amount_dict(self):
        """generate stock amount dict {stock_id : amount of stock}"""
        d = {}
        stock_list = self.get_stock_list()
        for stock_code in stock_list:
            d[stock_code] = self.get_stock_amount(code=stock_code)
        return d

    def get_stock_weight_dict(self, only_stock=False):
        """get_stock_weight_dict
        generate stock weight fict {stock_id : value weight of stock in the position}
        it is meaningful in the beginning or the end of each trade date

        :param only_stock: If only_stock=True, the weight of each stock in total stock will be returned
                           If only_stock=False, the weight of each stock in total assets(stock + cash) will be returned
        """
        if only_stock:
            position_value = self.calculate_stock_value()
        else:
            position_value = self.calculate_value()
        d = {}
        stock_list = self.get_stock_list()
        for stock_code in stock_list:
            d[stock_code] = self.position[stock_code]["amount"] * self.position[stock_code]["price"] / position_value
        return d

    def add_count_all(self, bar):
        stock_list = self.get_stock_list()
        for code in stock_list:
            if f"count_{bar}" in self.position[code]:
                self.position[code][f"count_{bar}"] += 1
            else:
                self.position[code][f"count_{bar}"] = 1

    def update_weight_all(self):
        weight_dict = self.get_stock_weight_dict()
        for stock_code, weight in weight_dict.items():
            self.update_stock_weight(stock_code, weight)

    def save_position(self, path):
        path = pathlib.Path(path)
        p = copy.deepcopy(self.position)
        cash = pd.Series(dtype=np.float)
        cash["init_cash"] = self.init_cash
        cash["cash"] = p["cash"]
        cash["now_account_value"] = p["now_account_value"]
        del p["cash"]
        del p["now_account_value"]
        positions = pd.DataFrame.from_dict(p, orient="index")
        with pd.ExcelWriter(path) as writer:
            positions.to_excel(writer, sheet_name="position")
            cash.to_excel(writer, sheet_name="info")

    def load_position(self, path):
        """load position information from a file
        should have format below
        sheet "position"
            columns: ['stock', f'count_{bar}', 'amount', 'price', 'weight']
                f'count_{bar}': <how many bars the security has been hold>,
                'amount': <the amount of the security>,
                'price': <the close price of security in the last trading day>,
                'weight': <the security weight of total position value>,

        sheet "cash"
            index: ['init_cash', 'cash', 'now_account_value']
            'init_cash': <inital cash when account was created>,
            'cash': <current cash in account>,
            'now_account_value': <current total account value, should equal to sum(price[stock]*amount[stock])>
        """
        path = pathlib.Path(path)
        positions = pd.read_excel(open(path, "rb"), sheet_name="position", index_col=0)
        cash_record = pd.read_excel(open(path, "rb"), sheet_name="info", index_col=0)
        positions = positions.to_dict(orient="index")
        init_cash = cash_record.loc["init_cash"].values[0]
        cash = cash_record.loc["cash"].values[0]
        now_account_value = cash_record.loc["now_account_value"].values[0]
        # assign values
        self.position = {}
        self.init_cash = init_cash
        self.position = positions
        self.position["cash"] = cash
        self.position["now_account_value"] = now_account_value<|MERGE_RESOLUTION|>--- conflicted
+++ resolved
@@ -1,11 +1,7 @@
 # Copyright (c) Microsoft Corporation.
 # Licensed under the MIT License.
 
-<<<<<<< HEAD
-import numpy as np
-import pandas as pd
-=======
->>>>>>> 635624e5
+
 import copy
 import pathlib
 import pandas as pd
