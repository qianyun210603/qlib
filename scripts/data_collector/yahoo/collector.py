--- conflicted
+++ resolved
@@ -2,60 +2,45 @@
 # Licensed under the MIT License.
 
 import abc
-<<<<<<< HEAD
-=======
 import sys
->>>>>>> 98f569ee
 import copy
+import time
 import datetime
 import importlib
+from abc import ABC
 import multiprocessing
-import sys
-import time
-from abc import ABC
 from pathlib import Path
-from re import I
 from typing import Iterable
 
 import fire
+import requests
 import numpy as np
 import pandas as pd
-import requests
-from dateutil.tz import tzlocal
 from loguru import logger
 from yahooquery import Ticker
-
-<<<<<<< HEAD
-=======
+from dateutil.tz import tzlocal
+
 import qlib
 from qlib.data import D
 from qlib.tests.data import GetData
 from qlib.utils import code_to_fname, fname_to_code, exists_qlib_data
->>>>>>> 98f569ee
 from qlib.constant import REG_CN as REGION_CN
-from qlib.tests.data import GetData
-from qlib.utils import code_to_fname, exists_qlib_data, fname_to_code
 
 CUR_DIR = Path(__file__).resolve().parent
 sys.path.append(str(CUR_DIR.parent.parent))
 
+from dump_bin import DumpDataUpdate
 from data_collector.base import BaseCollector, BaseNormalize, BaseRun, Normalize
 from data_collector.utils import (
     deco_retry,
-    generate_minutes_calendar_from_daily,
-    get_br_stock_symbols,
     get_calendar_list,
     get_hs_stock_symbols,
+    get_us_stock_symbols,
     get_in_stock_symbols,
-<<<<<<< HEAD
-    get_us_stock_symbols,
-=======
     get_br_stock_symbols,
     generate_minutes_calendar_from_daily,
     calc_adjusted_price,
->>>>>>> 98f569ee
 )
-from dump_bin import DumpDataUpdate
 
 INDEX_BENCH_URL = "http://push2his.eastmoney.com/api/qt/stock/kline/get?secid=1.{index_code}&fields1=f1%2Cf2%2Cf3%2Cf4%2Cf5&fields2=f51%2Cf52%2Cf53%2Cf54%2Cf55%2Cf56%2Cf57%2Cf58&klt=101&fqt=0&beg={begin}&end={end}"
 
