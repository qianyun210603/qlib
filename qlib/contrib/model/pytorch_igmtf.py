# Copyright (c) Microsoft Corporation.
# Licensed under the MIT License.


from __future__ import division
from __future__ import print_function

import numpy as np
import pandas as pd
from typing import Text, Union
import copy
from ...utils import get_or_create_path
from ...log import get_module_logger

import torch
import torch.nn as nn
import torch.optim as optim

from .pytorch_utils import count_parameters
from ...model.base import Model
from ...data.dataset import DatasetH
from ...data.dataset.handler import DataHandlerLP
from ...contrib.model.pytorch_lstm import LSTMModel
from ...contrib.model.pytorch_gru import GRUModel


class IGMTF(Model):
    """IGMTF Model

    Parameters
    ----------
    d_feat : int
        input dimension for each time step
    metric: str
<<<<<<< HEAD
        the evaluated metric used in early stop
=======
        the evaluation metric used in early stop
>>>>>>> b53bd72e
    optimizer : str
        optimizer name
    GPU : str
        the GPU ID(s) used for training
    """

    def __init__(
        self,
        d_feat=6,
        hidden_size=64,
        num_layers=2,
        dropout=0.0,
        n_epochs=200,
        lr=0.001,
        metric="",
        early_stop=20,
        loss="mse",
        base_model="GRU",
        model_path=None,
        optimizer="adam",
        GPU=0,
        seed=None,
        **kwargs
    ):
        # Set logger.
        self.logger = get_module_logger("IGMTF")
        self.logger.info("IMGTF pytorch version...")

        # set hyper-parameters.
        self.d_feat = d_feat
        self.hidden_size = hidden_size
        self.num_layers = num_layers
        self.dropout = dropout
        self.n_epochs = n_epochs
        self.lr = lr
        self.metric = metric
        self.early_stop = early_stop
        self.optimizer = optimizer.lower()
        self.loss = loss
        self.base_model = base_model
        self.model_path = model_path
        self.device = torch.device("cuda:%d" % (GPU) if torch.cuda.is_available() and GPU >= 0 else "cpu")
        self.seed = seed

        self.logger.info(
            "IGMTF parameters setting:"
            "\nd_feat : {}"
            "\nhidden_size : {}"
            "\nnum_layers : {}"
            "\ndropout : {}"
            "\nn_epochs : {}"
            "\nlr : {}"
            "\nmetric : {}"
            "\nearly_stop : {}"
            "\noptimizer : {}"
            "\nloss_type : {}"
            "\nbase_model : {}"
            "\nmodel_path : {}"
            "\nvisible_GPU : {}"
            "\nuse_GPU : {}"
            "\nseed : {}".format(
                d_feat,
                hidden_size,
                num_layers,
                dropout,
                n_epochs,
                lr,
                metric,
                early_stop,
                optimizer.lower(),
                loss,
                base_model,
                model_path,
                GPU,
                self.use_gpu,
                seed,
            )
        )

        if self.seed is not None:
            np.random.seed(self.seed)
            torch.manual_seed(self.seed)

        self.igmtf_model = IGMTFModel(
            d_feat=self.d_feat,
            hidden_size=self.hidden_size,
            num_layers=self.num_layers,
            dropout=self.dropout,
            base_model=self.base_model,
        )
        self.logger.info("model:\n{:}".format(self.igmtf_model))
        self.logger.info("model size: {:.4f} MB".format(count_parameters(self.igmtf_model)))

        if optimizer.lower() == "adam":
            self.train_optimizer = optim.Adam(self.igmtf_model.parameters(), lr=self.lr)
        elif optimizer.lower() == "gd":
            self.train_optimizer = optim.SGD(self.igmtf_model.parameters(), lr=self.lr)
        else:
            raise NotImplementedError("optimizer {} is not supported!".format(optimizer))

        self.fitted = False
        self.igmtf_model.to(self.device)

    @property
    def use_gpu(self):
        return self.device != torch.device("cpu")

    def mse(self, pred, label):
        loss = (pred - label) ** 2
        return torch.mean(loss)

    def loss_fn(self, pred, label):
        mask = ~torch.isnan(label)

        if self.loss == "mse":
            return self.mse(pred[mask], label[mask])

        raise ValueError("unknown loss `%s`" % self.loss)

    def metric_fn(self, pred, label):

        mask = torch.isfinite(label)

        if self.metric == "ic":
            x = pred[mask]
            y = label[mask]

            vx = x - torch.mean(x)
            vy = y - torch.mean(y)
            return torch.sum(vx * vy) / (torch.sqrt(torch.sum(vx**2)) * torch.sqrt(torch.sum(vy**2)))

        if self.metric == ("", "loss"):
            return -self.loss_fn(pred[mask], label[mask])

        raise ValueError("unknown metric `%s`" % self.metric)

    def get_daily_inter(self, df, shuffle=False):
        # organize the train data into daily batches
        daily_count = df.groupby(level=0).size().values
        daily_index = np.roll(np.cumsum(daily_count), 1)
        daily_index[0] = 0
        if shuffle:
            # shuffle data
            daily_shuffle = list(zip(daily_index, daily_count))
            np.random.shuffle(daily_shuffle)
            daily_index, daily_count = zip(*daily_shuffle)
        return daily_index, daily_count

    def get_train_hidden(self, x_train):
        x_train_values = x_train.values
        daily_index, daily_count = self.get_daily_inter(x_train, shuffle=True)
        self.igmtf_model.eval()
        train_hidden = []
        train_hidden_day = []

        for idx, count in zip(daily_index, daily_count):
            batch = slice(idx, idx + count)
            feature = torch.from_numpy(x_train_values[batch]).float().to(self.device)
            out = self.igmtf_model(feature, get_hidden=True)
            train_hidden.append(out.detach().cpu())
            train_hidden_day.append(out.detach().cpu().mean(dim=0).unsqueeze(dim=0))

        train_hidden = np.asarray(train_hidden, dtype=object)
        train_hidden_day = torch.cat(train_hidden_day)

        return train_hidden, train_hidden_day

    def train_epoch(self, x_train, y_train, train_hidden, train_hidden_day):

        x_train_values = x_train.values
        y_train_values = np.squeeze(y_train.values)

        self.igmtf_model.train()

        daily_index, daily_count = self.get_daily_inter(x_train, shuffle=True)

        for idx, count in zip(daily_index, daily_count):
            batch = slice(idx, idx + count)
            feature = torch.from_numpy(x_train_values[batch]).float().to(self.device)
            label = torch.from_numpy(y_train_values[batch]).float().to(self.device)
            pred = self.igmtf_model(feature, train_hidden=train_hidden, train_hidden_day=train_hidden_day)
            loss = self.loss_fn(pred, label)

            self.train_optimizer.zero_grad()
            loss.backward()
            torch.nn.utils.clip_grad_value_(self.igmtf_model.parameters(), 3.0)
            self.train_optimizer.step()

    def test_epoch(self, data_x, data_y, train_hidden, train_hidden_day):

        # prepare training data
        x_values = data_x.values
        y_values = np.squeeze(data_y.values)

        self.igmtf_model.eval()

        scores = []
        losses = []

        daily_index, daily_count = self.get_daily_inter(data_x, shuffle=False)

        for idx, count in zip(daily_index, daily_count):
            batch = slice(idx, idx + count)
            feature = torch.from_numpy(x_values[batch]).float().to(self.device)
            label = torch.from_numpy(y_values[batch]).float().to(self.device)

            pred = self.igmtf_model(feature, train_hidden=train_hidden, train_hidden_day=train_hidden_day)
            loss = self.loss_fn(pred, label)
            losses.append(loss.item())

            score = self.metric_fn(pred, label)
            scores.append(score.item())

        return np.mean(losses), np.mean(scores)

    def fit(
        self,
        dataset: DatasetH,
        evals_result=dict(),
        save_path=None,
    ):

        df_train, df_valid = dataset.prepare(
            ["train", "valid"],
            col_set=["feature", "label"],
            data_key=DataHandlerLP.DK_L,
        )
        if df_train.empty or df_valid.empty:
            raise ValueError("Empty data from dataset, please check your dataset config.")

        x_train, y_train = df_train["feature"], df_train["label"]
        x_valid, y_valid = df_valid["feature"], df_valid["label"]

        save_path = get_or_create_path(save_path)
        stop_steps = 0
        train_loss = 0
        best_score = -np.inf
        best_epoch = 0
        evals_result["train"] = []
        evals_result["valid"] = []

        # load pretrained base_model
        if self.base_model == "LSTM":
            pretrained_model = LSTMModel()
        elif self.base_model == "GRU":
            pretrained_model = GRUModel()
        else:
            raise ValueError("unknown base model name `%s`" % self.base_model)

        if self.model_path is not None:
            self.logger.info("Loading pretrained model...")
            pretrained_model.load_state_dict(torch.load(self.model_path, map_location=self.device))

        model_dict = self.igmtf_model.state_dict()
        pretrained_dict = {
            k: v for k, v in pretrained_model.state_dict().items() if k in model_dict  # pylint: disable=E1135
        }
        model_dict.update(pretrained_dict)
        self.igmtf_model.load_state_dict(model_dict)
        self.logger.info("Loading pretrained model Done...")

        # train
        self.logger.info("training...")
        self.fitted = True

        for step in range(self.n_epochs):
            self.logger.info("Epoch%d:", step)
            self.logger.info("training...")
            train_hidden, train_hidden_day = self.get_train_hidden(x_train)
            self.train_epoch(x_train, y_train, train_hidden, train_hidden_day)
            self.logger.info("evaluating...")
            train_loss, train_score = self.test_epoch(x_train, y_train, train_hidden, train_hidden_day)
            val_loss, val_score = self.test_epoch(x_valid, y_valid, train_hidden, train_hidden_day)
            self.logger.info("train %.6f, valid %.6f" % (train_score, val_score))
            evals_result["train"].append(train_score)
            evals_result["valid"].append(val_score)

            if val_score > best_score:
                best_score = val_score
                stop_steps = 0
                best_epoch = step
                best_param = copy.deepcopy(self.igmtf_model.state_dict())
            else:
                stop_steps += 1
                if stop_steps >= self.early_stop:
                    self.logger.info("early stop")
                    break

        self.logger.info("best score: %.6lf @ %d" % (best_score, best_epoch))
        self.igmtf_model.load_state_dict(best_param)
        torch.save(best_param, save_path)

        if self.use_gpu:
            torch.cuda.empty_cache()

    def predict(self, dataset: DatasetH, segment: Union[Text, slice] = "test"):
        if not self.fitted:
            raise ValueError("model is not fitted yet!")
        x_train = dataset.prepare("train", col_set="feature", data_key=DataHandlerLP.DK_L)
        train_hidden, train_hidden_day = self.get_train_hidden(x_train)
        x_test = dataset.prepare(segment, col_set="feature", data_key=DataHandlerLP.DK_I)
        index = x_test.index
        self.igmtf_model.eval()
        x_values = x_test.values
        preds = []

        daily_index, daily_count = self.get_daily_inter(x_test, shuffle=False)

        for idx, count in zip(daily_index, daily_count):
            batch = slice(idx, idx + count)
            x_batch = torch.from_numpy(x_values[batch]).float().to(self.device)

            with torch.no_grad():
                pred = (
                    self.igmtf_model(x_batch, train_hidden=train_hidden, train_hidden_day=train_hidden_day)
                    .detach()
                    .cpu()
                    .numpy()
                )

            preds.append(pred)

        return pd.Series(np.concatenate(preds), index=index)


class IGMTFModel(nn.Module):
    def __init__(self, d_feat=6, hidden_size=64, num_layers=2, dropout=0.0, base_model="GRU"):
        super().__init__()

        if base_model == "GRU":
            self.rnn = nn.GRU(
                input_size=d_feat,
                hidden_size=hidden_size,
                num_layers=num_layers,
                batch_first=True,
                dropout=dropout,
            )
        elif base_model == "LSTM":
            self.rnn = nn.LSTM(
                input_size=d_feat,
                hidden_size=hidden_size,
                num_layers=num_layers,
                batch_first=True,
                dropout=dropout,
            )
        else:
            raise ValueError("unknown base model name `%s`" % base_model)
        self.lins = nn.Sequential()
        for i in range(2):
            self.lins.add_module("linear" + str(i), nn.Linear(hidden_size, hidden_size))
            self.lins.add_module("leakyrelu" + str(i), nn.LeakyReLU())
        self.fc_output = nn.Linear(hidden_size * 2, hidden_size * 2)
        self.project1 = nn.Linear(hidden_size, hidden_size, bias=False)
        self.project2 = nn.Linear(hidden_size, hidden_size, bias=False)
        self.fc_out_pred = nn.Linear(hidden_size * 2, 1)

        self.leaky_relu = nn.LeakyReLU()
        self.d_feat = d_feat

    def cal_cos_similarity(self, x, y):  # the 2nd dimension of x and y are the same
        xy = x.mm(torch.t(y))
        x_norm = torch.sqrt(torch.sum(x * x, dim=1)).reshape(-1, 1)
        y_norm = torch.sqrt(torch.sum(y * y, dim=1)).reshape(-1, 1)
        cos_similarity = xy / (x_norm.mm(torch.t(y_norm)) + 1e-6)
        return cos_similarity

    def sparse_dense_mul(self, s, d):
        i = s._indices()
        v = s._values()
        dv = d[i[0, :], i[1, :]]  # get values from relevant entries of dense matrix
        return torch.sparse.FloatTensor(i, v * dv, s.size())

    def forward(self, x, get_hidden=False, train_hidden=None, train_hidden_day=None, k_day=10, n_neighbor=10):
        # x: [N, F*T]
        device = x.device
        x = x.reshape(len(x), self.d_feat, -1)  # [N, F, T]
        x = x.permute(0, 2, 1)  # [N, T, F]
        out, _ = self.rnn(x)
        out = out[:, -1, :]
        out = self.lins(out)
        mini_batch_out = out
        if get_hidden is True:
            return mini_batch_out

        mini_batch_out_day = torch.mean(mini_batch_out, dim=0).unsqueeze(0)
        day_similarity = self.cal_cos_similarity(mini_batch_out_day, train_hidden_day.to(device))
        day_index = torch.topk(day_similarity, k_day, dim=1)[1]
        sample_train_hidden = train_hidden[day_index.long().cpu()].squeeze()
        sample_train_hidden = torch.cat(list(sample_train_hidden)).to(device)
        sample_train_hidden = self.lins(sample_train_hidden)
        cos_similarity = self.cal_cos_similarity(self.project1(mini_batch_out), self.project2(sample_train_hidden))

        row = (
            torch.linspace(0, x.shape[0] - 1, x.shape[0])
            .reshape([-1, 1])
            .repeat(1, n_neighbor)
            .reshape(1, -1)
            .to(device)
        )
        column = torch.topk(cos_similarity, n_neighbor, dim=1)[1].reshape(1, -1)
        mask = torch.sparse_coo_tensor(
            torch.cat([row, column]),
            torch.ones([row.shape[1]]).to(device) / n_neighbor,
            (x.shape[0], sample_train_hidden.shape[0]),
        )
        cos_similarity = self.sparse_dense_mul(mask, cos_similarity)

        agg_out = torch.sparse.mm(cos_similarity, self.project2(sample_train_hidden))
        # out = self.fc_out(out).squeeze()
        out = self.fc_out_pred(torch.cat([mini_batch_out, agg_out], axis=1)).squeeze()
        return out<|MERGE_RESOLUTION|>--- conflicted
+++ resolved
@@ -32,11 +32,7 @@
     d_feat : int
         input dimension for each time step
     metric: str
-<<<<<<< HEAD
-        the evaluated metric used in early stop
-=======
         the evaluation metric used in early stop
->>>>>>> b53bd72e
     optimizer : str
         optimizer name
     GPU : str
