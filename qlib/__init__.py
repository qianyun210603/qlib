--- conflicted
+++ resolved
@@ -2,11 +2,8 @@
 # Licensed under the MIT License.
 
 
-<<<<<<< HEAD
 __version__ = "0.6.0"
-=======
-__version__ = "0.6.0.dev"
->>>>>>> 94d70c71
+
 
 import os
 import re
