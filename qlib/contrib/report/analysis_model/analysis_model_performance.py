# Copyright (c) Microsoft Corporation.
# Licensed under the MIT License.
from functools import partial

import pandas as pd

import plotly.graph_objs as go

import statsmodels.api as sm
import matplotlib.pyplot as plt

from scipy import stats

from typing import Sequence
<<<<<<< HEAD
=======
from qlib.typehint import Literal
>>>>>>> 78557552

from ..graph import ScatterGraph, SubplotsGraph, BarGraph, HeatmapGraph
from ..utils import guess_plotly_rangebreaks


def _group_return(pred_label: pd.DataFrame = None, reverse: bool = False, N: int = 5, **kwargs) -> tuple:
    """

    :param pred_label:
    :param reverse:
    :param N:
    :return:
    """
    if reverse:
        pred_label["score"] *= -1

    pred_label = pred_label.sort_values("score", ascending=False)

    # Group1 ~ Group5 only consider the dropna values
    pred_label_drop = pred_label.dropna(subset=["score"])

    # Group
    t_df = pd.DataFrame(
        {
            "Group%d"
            % (i + 1): pred_label_drop.groupby(level="datetime")["label"].apply(
                lambda x: x[len(x) // N * i : len(x) // N * (i + 1)].mean()  # pylint: disable=W0640
            )
            for i in range(N)
        }
    )
    t_df.index = pd.to_datetime(t_df.index)

    # Long-Short
    t_df["long-short"] = t_df["Group1"] - t_df["Group%d" % N]

    # Long-benchmark
    benchmark = kwargs.get("benchmark", "average")
    if isinstance(benchmark, str) and benchmark == "average":
        benchmark_name = benchmark
        benchmark = pred_label.groupby(level="datetime")["label"].mean()
    elif isinstance(benchmark, pd.Series):
        benchmark_name = benchmark.name if bool(benchmark.name) else "benchmark"
        benchmark = benchmark.reindex(t_df.index)
    else:
        raise TypeError(f"Invalid benchmark type: {type(benchmark)}")
    t_df[f"long-{benchmark_name}"] = t_df["Group1"] - benchmark
    # t_df["long-average"] = t_df["Group1"] - pred_label.groupby(level="datetime")["label"].mean()

    t_df = t_df.dropna(how="all")  # for days which does not contain label
    # Cumulative Return By Group
    group_scatter_figure = ScatterGraph(
        t_df.cumsum(),
        layout=dict(
            title="Cumulative Return",
            xaxis=dict(tickangle=45, rangebreaks=kwargs.get("rangebreaks", guess_plotly_rangebreaks(t_df.index))),
        ),
    ).figure

    t_df = t_df.loc[:, ["long-short", f"long-{benchmark_name}"]]
    _bin_size = float(((t_df.max() - t_df.min()) / 20).min())
    group_hist_figure = SubplotsGraph(
        t_df,
        kind_map=dict(kind="DistplotGraph", kwargs=dict(bin_size=_bin_size)),
        subplots_kwargs=dict(
            rows=1,
            cols=2,
            print_grid=False,
            subplot_titles=["long-short", f"long-{benchmark_name}"],
        ),
    ).figure

    return group_scatter_figure, group_hist_figure


def _plot_qq(data: pd.Series = None, dist=stats.norm) -> go.Figure:
    """

    :param data:
    :param dist:
    :return:
    """
    # NOTE: plotly.tools.mpl_to_plotly not actively maintained, resulting in errors in the new version of matplotlib,
    # ref: https://github.com/plotly/plotly.py/issues/2913#issuecomment-730071567
    # removing plotly.tools.mpl_to_plotly for greater compatibility with matplotlib versions
    _plt_fig = sm.qqplot(data.dropna(), dist=dist, fit=True, line="45")
    plt.close(_plt_fig)
    qqplot_data = _plt_fig.gca().lines
    fig = go.Figure()

    fig.add_trace(
        {
            "type": "scatter",
            "x": qqplot_data[0].get_xdata(),
            "y": qqplot_data[0].get_ydata(),
            "mode": "markers",
            "marker": {"color": "#19d3f3"},
        }
    )

    fig.add_trace(
        {
            "type": "scatter",
            "x": qqplot_data[1].get_xdata(),
            "y": qqplot_data[1].get_ydata(),
            "mode": "lines",
            "line": {"color": "#636efa"},
        }
    )
    del qqplot_data
    return fig


<<<<<<< HEAD
def _pred_ic(pred_label: pd.DataFrame = None, methods: Sequence[str] = ("IC", "Rank IC"), **kwargs) -> tuple:
=======
def _pred_ic(
    pred_label: pd.DataFrame = None, methods: Sequence[Literal["IC", "Rank IC"]] = ("IC", "Rank IC"), **kwargs
) -> tuple:
>>>>>>> 78557552
    """

    :param pred_label: pd.DataFrame
    must contain one column of realized return with name `label` and one column of predicted score names `score`.
<<<<<<< HEAD
    :param methods: Sequence[{'IC', 'Rank IC'}]
    IC series to plot.
    IC is sectional pearson correlation between label and score
    Rank IC is the spearman correlation between label and score
    :return:
    """
    _methods_mapping = {"IC": "pearson", "Rank IC": "spearman"}
    ic_df = pd.concat(
        [
            pred_label.groupby(level="datetime")
            .apply(lambda x: x["label"].corr(x["score"], method=_methods_mapping[m]))
            .rename(m)
            for m in methods
        ],
        axis=1,
    )
    _ic_df = ic_df.iloc(axis=1)[[0]]

    _index = _ic_df.index.get_level_values(0).astype("str").str.replace("-", "").str.slice(0, 6)
    _monthly_ic = _ic_df.groupby(_index).mean()
=======
    :param methods: Sequence[Literal["IC", "Rank IC"]]
    IC series to plot.
    IC is sectional pearson correlation between label and score
    Rank IC is the spearman correlation between label and score
    For the Monthly IC, IC histogram, IC Q-Q plot.  Only the first type of IC will be plotted.
    :return:
    """
    _methods_mapping = {"IC": "pearson", "Rank IC": "spearman"}

    def _corr_series(x, method):
        return x["label"].corr(x["score"], method=method)

    ic_df = pd.concat(
        [
            pred_label.groupby(level="datetime").apply(partial(_corr_series, method=_methods_mapping[m])).rename(m)
            for m in methods
        ],
        axis=1,
    )
    _ic = ic_df.iloc(axis=1)[0]

    _index = _ic.index.get_level_values(0).astype("str").str.replace("-", "").str.slice(0, 6)
    _monthly_ic = _ic.groupby(_index).mean()
>>>>>>> 78557552
    _monthly_ic.index = pd.MultiIndex.from_arrays(
        [_monthly_ic.index.str.slice(0, 4), _monthly_ic.index.str.slice(4, 6)],
        names=["year", "month"],
    )

    # fill month
    _month_list = pd.date_range(
        start=pd.Timestamp(f"{_index.min()[:4]}0101"),
        end=pd.Timestamp(f"{_index.max()[:4]}1231"),
        freq="1M",
    )
    _years = []
    _month = []
    for _date in _month_list:
        _date = _date.strftime("%Y%m%d")
        _years.append(_date[:4])
        _month.append(_date[4:6])

    fill_index = pd.MultiIndex.from_arrays([_years, _month], names=["year", "month"])

    _monthly_ic = _monthly_ic.reindex(fill_index)

    ic_bar_figure = ic_figure(ic_df, kwargs.get("show_nature_day", False))

    ic_heatmap_figure = HeatmapGraph(
        _monthly_ic.unstack(),
        layout=dict(title="Monthly IC", xaxis=dict(dtick=1), yaxis=dict(tickformat="04d", dtick=1)),
        graph_kwargs=dict(xtype="array", ytype="array"),
    ).figure

    dist = stats.norm
<<<<<<< HEAD
    _qqplot_fig = _plot_qq(_ic_df.iloc(axis=1)[0], dist)
=======
    _qqplot_fig = _plot_qq(_ic, dist)
>>>>>>> 78557552

    if isinstance(dist, stats.norm.__class__):
        dist_name = "Normal"
    else:
        dist_name = "Unknown"

    _ic_df = _ic.to_frame("IC")
    _bin_size = ((_ic_df.max() - _ic_df.min()) / 20).min()
    _sub_graph_data = [
        (
            "IC",
            dict(
                row=1,
                col=1,
                name="",
                kind="DistplotGraph",
                graph_kwargs=dict(bin_size=_bin_size),
            ),
        ),
        (_qqplot_fig, dict(row=1, col=2)),
    ]
    ic_hist_figure = SubplotsGraph(
        _ic_df.dropna(),
        kind_map=dict(kind="HistogramGraph", kwargs=dict()),
        subplots_kwargs=dict(
            rows=1,
            cols=2,
            print_grid=False,
            subplot_titles=["IC Hist", "IC %s Dist. Q-Q" % dist_name],
        ),
        sub_graph_data=_sub_graph_data,
        layout=dict(
            yaxis2=dict(title="Observed Quantile"),
            xaxis2=dict(title=f"{dist_name} Distribution Quantile"),
        ),
    ).figure

    return ic_bar_figure, ic_heatmap_figure, ic_hist_figure


def _pred_autocorr(pred_label: pd.DataFrame, lag=1, **kwargs) -> tuple:
    pred = pred_label.copy()
    pred["score_last"] = pred.groupby(level="instrument")["score"].shift(lag)
    ac = pred.groupby(level="datetime").apply(lambda x: x["score"].rank(pct=True).corr(x["score_last"].rank(pct=True)))
    _df = ac.to_frame("value")
    ac_figure = ScatterGraph(
        _df,
        layout=dict(
            title="Auto Correlation",
            xaxis=dict(tickangle=45, rangebreaks=kwargs.get("rangebreaks", guess_plotly_rangebreaks(_df.index))),
        ),
    ).figure
    return (ac_figure,)


def _pred_turnover(pred_label: pd.DataFrame, N=5, lag=1, **kwargs) -> tuple:
    pred = pred_label.copy()
    pred["score_last"] = pred.groupby(level="instrument")["score"].shift(lag)
    top = pred.groupby(level="datetime").apply(
        lambda x: 1
        - x.nlargest(len(x) // N, columns="score").index.isin(x.nlargest(len(x) // N, columns="score_last").index).sum()
        / (len(x) // N)
    )
    bottom = pred.groupby(level="datetime").apply(
        lambda x: 1
        - x.nsmallest(len(x) // N, columns="score")
        .index.isin(x.nsmallest(len(x) // N, columns="score_last").index)
        .sum()
        / (len(x) // N)
    )
    r_df = pd.DataFrame(
        {
            "Top": top,
            "Bottom": bottom,
        }
    )
    turnover_figure = ScatterGraph(
        r_df,
        layout=dict(
            title="Top-Bottom Turnover",
            xaxis=dict(tickangle=45, rangebreaks=kwargs.get("rangebreaks", guess_plotly_rangebreaks(r_df.index))),
        ),
    ).figure
    return (turnover_figure,)


def ic_figure(ic_df: pd.DataFrame, show_nature_day=True, **kwargs) -> go.Figure:
    r"""IC figure

    :param ic_df: ic DataFrame
    :param show_nature_day: whether to display the abscissa of non-trading day
<<<<<<< HEAD
    :param **kwargs: contains some parameters to control plot style in plotly. Currently, supports
=======
    :param \*\*kwargs: contains some parameters to control plot style in plotly. Currently, supports
>>>>>>> 78557552
       - `rangebreaks`: https://plotly.com/python/time-series/#Hiding-Weekends-and-Holidays
    :return: plotly.graph_objs.Figure
    """
    if show_nature_day:
        date_index = pd.date_range(ic_df.index.min(), ic_df.index.max())
        ic_df = ic_df.reindex(date_index)
    ic_bar_figure = BarGraph(
        ic_df,
        layout=dict(
            title="Information Coefficient (IC)",
            xaxis=dict(tickangle=45, rangebreaks=kwargs.get("rangebreaks", guess_plotly_rangebreaks(ic_df.index))),
        ),
    ).figure
    return ic_bar_figure


def model_performance_graph(
    pred_label: pd.DataFrame,
    lag: int = 1,
    N: int = 5,
    reverse=False,
    rank=False,
    graph_names: list = ["group_return", "pred_ic", "pred_autocorr", "pred_turnover"],
    show_notebook: bool = True,
<<<<<<< HEAD
    show_nature_day=True,
=======
    show_nature_day: bool = False,
>>>>>>> 78557552
    **kwargs,
) -> [list, tuple]:
    r"""Model performance

    :param pred_label: index is **pd.MultiIndex**, index name is **[instrument, datetime]**; columns names is **[score, label]**.
           It is usually same as the label of model training(e.g. "Ref($close, -2)/Ref($close, -1) - 1").


            .. code-block:: python

                instrument  datetime        score       label
                SH600004    2017-12-11  -0.013502       -0.013502
                                2017-12-12  -0.072367       -0.072367
                                2017-12-13  -0.068605       -0.068605
                                2017-12-14  0.012440        0.012440
                                2017-12-15  -0.102778       -0.102778


    :param lag: `pred.groupby(level='instrument')['score'].shift(lag)`. It will be only used in the auto-correlation computing.
    :param N: group number, default 5.
    :param reverse: if `True`, `pred['score'] *= -1`.
    :param rank: if **True**, calculate rank ic.
    :param graph_names: graph names; default ['cumulative_return', 'pred_ic', 'pred_autocorr', 'pred_turnover'].
    :param show_notebook: whether to display graphics in notebook, the default is `True`.
    :param show_nature_day: whether to display the abscissa of non-trading day.
<<<<<<< HEAD
    :param **kwargs: contains some parameters to control plot style in plotly. Currently, supports
=======
    :param \*\*kwargs: contains some parameters to control plot style in plotly. Currently, supports
>>>>>>> 78557552
       - `rangebreaks`: https://plotly.com/python/time-series/#Hiding-Weekends-and-Holidays
    :return: if show_notebook is True, display in notebook; else return `plotly.graph_objs.Figure` list.
    """
    figure_list = []
    for graph_name in graph_names:
        fun_res = eval(f"_{graph_name}")(
            pred_label=pred_label, lag=lag, N=N, reverse=reverse, rank=rank, show_nature_day=show_nature_day, **kwargs
        )
        figure_list += fun_res

    if show_notebook:
        BarGraph.show_graph_in_notebook(figure_list)
    else:
        return figure_list<|MERGE_RESOLUTION|>--- conflicted
+++ resolved
@@ -12,10 +12,7 @@
 from scipy import stats
 
 from typing import Sequence
-<<<<<<< HEAD
-=======
 from qlib.typehint import Literal
->>>>>>> 78557552
 
 from ..graph import ScatterGraph, SubplotsGraph, BarGraph, HeatmapGraph
 from ..utils import guess_plotly_rangebreaks
@@ -129,39 +126,13 @@
     return fig
 
 
-<<<<<<< HEAD
-def _pred_ic(pred_label: pd.DataFrame = None, methods: Sequence[str] = ("IC", "Rank IC"), **kwargs) -> tuple:
-=======
 def _pred_ic(
     pred_label: pd.DataFrame = None, methods: Sequence[Literal["IC", "Rank IC"]] = ("IC", "Rank IC"), **kwargs
 ) -> tuple:
->>>>>>> 78557552
     """
 
     :param pred_label: pd.DataFrame
     must contain one column of realized return with name `label` and one column of predicted score names `score`.
-<<<<<<< HEAD
-    :param methods: Sequence[{'IC', 'Rank IC'}]
-    IC series to plot.
-    IC is sectional pearson correlation between label and score
-    Rank IC is the spearman correlation between label and score
-    :return:
-    """
-    _methods_mapping = {"IC": "pearson", "Rank IC": "spearman"}
-    ic_df = pd.concat(
-        [
-            pred_label.groupby(level="datetime")
-            .apply(lambda x: x["label"].corr(x["score"], method=_methods_mapping[m]))
-            .rename(m)
-            for m in methods
-        ],
-        axis=1,
-    )
-    _ic_df = ic_df.iloc(axis=1)[[0]]
-
-    _index = _ic_df.index.get_level_values(0).astype("str").str.replace("-", "").str.slice(0, 6)
-    _monthly_ic = _ic_df.groupby(_index).mean()
-=======
     :param methods: Sequence[Literal["IC", "Rank IC"]]
     IC series to plot.
     IC is sectional pearson correlation between label and score
@@ -185,7 +156,6 @@
 
     _index = _ic.index.get_level_values(0).astype("str").str.replace("-", "").str.slice(0, 6)
     _monthly_ic = _ic.groupby(_index).mean()
->>>>>>> 78557552
     _monthly_ic.index = pd.MultiIndex.from_arrays(
         [_monthly_ic.index.str.slice(0, 4), _monthly_ic.index.str.slice(4, 6)],
         names=["year", "month"],
@@ -217,11 +187,7 @@
     ).figure
 
     dist = stats.norm
-<<<<<<< HEAD
-    _qqplot_fig = _plot_qq(_ic_df.iloc(axis=1)[0], dist)
-=======
     _qqplot_fig = _plot_qq(_ic, dist)
->>>>>>> 78557552
 
     if isinstance(dist, stats.norm.__class__):
         dist_name = "Normal"
@@ -250,7 +216,7 @@
             rows=1,
             cols=2,
             print_grid=False,
-            subplot_titles=["IC Hist", "IC %s Dist. Q-Q" % dist_name],
+            subplot_titles=["IC", "IC %s Dist. Q-Q" % dist_name],
         ),
         sub_graph_data=_sub_graph_data,
         layout=dict(
@@ -313,11 +279,7 @@
 
     :param ic_df: ic DataFrame
     :param show_nature_day: whether to display the abscissa of non-trading day
-<<<<<<< HEAD
-    :param **kwargs: contains some parameters to control plot style in plotly. Currently, supports
-=======
     :param \*\*kwargs: contains some parameters to control plot style in plotly. Currently, supports
->>>>>>> 78557552
        - `rangebreaks`: https://plotly.com/python/time-series/#Hiding-Weekends-and-Holidays
     :return: plotly.graph_objs.Figure
     """
@@ -340,13 +302,9 @@
     N: int = 5,
     reverse=False,
     rank=False,
-    graph_names: list = ["group_return", "pred_ic", "pred_autocorr", "pred_turnover"],
+    graph_names: list = ["group_return", "pred_ic", "pred_autocorr"],
     show_notebook: bool = True,
-<<<<<<< HEAD
-    show_nature_day=True,
-=======
     show_nature_day: bool = False,
->>>>>>> 78557552
     **kwargs,
 ) -> [list, tuple]:
     r"""Model performance
@@ -372,11 +330,7 @@
     :param graph_names: graph names; default ['cumulative_return', 'pred_ic', 'pred_autocorr', 'pred_turnover'].
     :param show_notebook: whether to display graphics in notebook, the default is `True`.
     :param show_nature_day: whether to display the abscissa of non-trading day.
-<<<<<<< HEAD
-    :param **kwargs: contains some parameters to control plot style in plotly. Currently, supports
-=======
     :param \*\*kwargs: contains some parameters to control plot style in plotly. Currently, supports
->>>>>>> 78557552
        - `rangebreaks`: https://plotly.com/python/time-series/#Hiding-Weekends-and-Holidays
     :return: if show_notebook is True, display in notebook; else return `plotly.graph_objs.Figure` list.
     """
