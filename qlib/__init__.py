--- conflicted
+++ resolved
@@ -10,7 +10,7 @@
 import logging
 import platform
 import subprocess
-from .log import get_module_logger, set_global_logger_level
+from .log import get_module_logger
 
 
 # init qlib
@@ -34,11 +34,7 @@
     from .config import C  # pylint: disable=C0415
     from .data.cache import H  # pylint: disable=C0415
 
-<<<<<<< HEAD
-    logger = get_module_logger("Initialization", level=kwargs.get('logging_level', C.logging_level))
-=======
     logger = get_module_logger("Initialization")
->>>>>>> e28e984a
 
     skip_if_reg = kwargs.pop("skip_if_reg", False)
     if skip_if_reg and C.registered:
@@ -51,13 +47,7 @@
     if clear_mem_cache:
         H.clear()
     C.set(default_conf, **kwargs)
-<<<<<<< HEAD
-    # some loggers are created as class variable, which are initialized before config gets updated.
-    # so use `set_global_logger_level` here to update their levels.
-    set_global_logger_level(C.logging_level)
-=======
     get_module_logger.setLevel(C.logging_level)
->>>>>>> e28e984a
 
     # mount nfs
     for _freq, provider_uri in C.provider_uri.items():
