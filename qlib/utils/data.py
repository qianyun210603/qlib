--- conflicted
+++ resolved
@@ -1,18 +1,12 @@
 # Copyright (c) Microsoft Corporation.
 # Licensed under the MIT License.
-<<<<<<< HEAD
-from typing import Union
-
-=======
 """
 This module covers some utility functions that operate on data or basic object
 """
 from copy import deepcopy
 from typing import List, Union
 import pandas as pd
->>>>>>> 32c3070b
 import numpy as np
-import pandas as pd
 
 
 def robust_zscore(x: pd.Series, zscore=False):
