# Copyright (c) Microsoft Corporation.
# Licensed under the MIT License.

import os
from pathlib import Path

import numpy as np
import pandas as pd
<<<<<<< HEAD
from tqdm import tqdm
=======

from pathlib import Path
>>>>>>> 9e22e516

DATA_PATH = Path(os.path.join("data", "pickle", "backtest"))
OUTPUT_PATH = Path(os.path.join("data", "orders"))


def generate_order(stock: str, start_idx: int, end_idx: int) -> bool:
    dataset = pd.read_pickle(DATA_PATH / f"{stock}.pkl")
    df = dataset.handler.fetch(level=None).reset_index()
    if len(df) == 0 or df.isnull().values.any() or min(df["$volume0"]) < 1e-5:
        return False

    df["date"] = df["datetime"].dt.date.astype("datetime64")
    df = df.set_index(["instrument", "datetime", "date"])
    df = df.groupby("date").take(range(start_idx, end_idx)).droplevel(level=0)

    order_all = pd.DataFrame(df.groupby(level=(2, 0)).mean().dropna())
    order_all["amount"] = np.random.lognormal(-3.28, 1.14) * order_all["$volume0"]
    order_all = order_all[order_all["amount"] > 0.0]
    order_all["order_type"] = 0
    order_all = order_all.drop(columns=["$volume0"])

    order_train = order_all[order_all.index.get_level_values(0) <= pd.Timestamp("2021-06-30")]
    order_test = order_all[order_all.index.get_level_values(0) > pd.Timestamp("2021-06-30")]
    order_valid = order_test[order_test.index.get_level_values(0) <= pd.Timestamp("2021-09-30")]
    order_test = order_test[order_test.index.get_level_values(0) > pd.Timestamp("2021-09-30")]

    for order, tag in zip((order_train, order_valid, order_test, order_all), ("train", "valid", "test", "all")):
        path = OUTPUT_PATH / tag
        os.makedirs(path, exist_ok=True)
        if len(order) > 0:
            order.to_pickle(path / f"{stock}.pkl.target")
    return True


np.random.seed(1234)
file_list = sorted(os.listdir(DATA_PATH))
stocks = [f.replace(".pkl", "") for f in file_list]
np.random.shuffle(stocks)

cnt = 0
for stock in stocks:
    if generate_order(stock, 0, 240 // 5 - 1):
        cnt += 1
        if cnt == 100:
            break<|MERGE_RESOLUTION|>--- conflicted
+++ resolved
@@ -2,16 +2,10 @@
 # Licensed under the MIT License.
 
 import os
-from pathlib import Path
-
 import numpy as np
 import pandas as pd
-<<<<<<< HEAD
-from tqdm import tqdm
-=======
 
 from pathlib import Path
->>>>>>> 9e22e516
 
 DATA_PATH = Path(os.path.join("data", "pickle", "backtest"))
 OUTPUT_PATH = Path(os.path.join("data", "orders"))
