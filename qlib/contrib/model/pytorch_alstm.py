--- conflicted
+++ resolved
@@ -2,23 +2,24 @@
 # Licensed under the MIT License.
 
 
-from __future__ import division, print_function
-
-import copy
-from typing import Text, Union
+from __future__ import division
+from __future__ import print_function
 
 import numpy as np
 import pandas as pd
+from typing import Text, Union
+import copy
+from ...utils import get_or_create_path
+from ...log import get_module_logger
+
 import torch
 import torch.nn as nn
 import torch.optim as optim
 
+from .pytorch_utils import count_parameters
+from ...model.base import Model
 from ...data.dataset import DatasetH
 from ...data.dataset.handler import DataHandlerLP
-from ...log import get_module_logger
-from ...model.base import Model
-from ...utils import get_or_create_path
-from .pytorch_utils import count_parameters
 
 
 class ALSTM(Model):
@@ -211,13 +212,8 @@
         evals_result=dict(),
         save_path=None,
     ):
-<<<<<<< HEAD
         df_train, df_valid = dataset.prepare(
             ["train", "valid"],
-=======
-        df_train, df_valid, df_test = dataset.prepare(
-            ["train", "valid", "test"],
->>>>>>> be4646b4
             col_set=["feature", "label"],
             data_key=DataHandlerLP.DK_L,
         )
