--- conflicted
+++ resolved
@@ -8,28 +8,16 @@
 
 import shutil
 import struct
-<<<<<<< HEAD
-import traceback
-from concurrent.futures import ProcessPoolExecutor
-from functools import partial
-from pathlib import Path
-from typing import Iterable, List, Union
-=======
 from pathlib import Path
 from typing import Iterable
 from functools import partial
 from concurrent.futures import ProcessPoolExecutor
->>>>>>> 98f569ee
 
 import fire
 import pandas as pd
 from loguru import logger
-<<<<<<< HEAD
 from tqdm import tqdm
 
-=======
-from qlib.utils import fname_to_code, get_period_offset
->>>>>>> 98f569ee
 from qlib.config import C
 from qlib.utils import fname_to_code, get_period_offset
 
