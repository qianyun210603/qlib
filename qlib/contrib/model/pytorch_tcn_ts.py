--- conflicted
+++ resolved
@@ -2,22 +2,23 @@
 # Licensed under the MIT License.
 
 
-from __future__ import division, print_function
-
-import copy
+from __future__ import division
+from __future__ import print_function
 
 import numpy as np
 import pandas as pd
+import copy
+from ...utils import get_or_create_path
+from ...log import get_module_logger
+
 import torch
 import torch.nn as nn
 import torch.optim as optim
 from torch.utils.data import DataLoader
 
+from .pytorch_utils import count_parameters
+from ...model.base import Model
 from ...data.dataset.handler import DataHandlerLP
-from ...log import get_module_logger
-from ...model.base import Model
-from ...utils import get_or_create_path
-from .pytorch_utils import count_parameters
 from .tcn import TemporalConvNet
 
 
@@ -53,7 +54,7 @@
         n_jobs=10,
         GPU=0,
         seed=None,
-        **kwargs,
+        **kwargs
     ):
         # Set logger.
         self.logger = get_module_logger("TCN")
@@ -154,6 +155,7 @@
         raise ValueError("unknown loss `%s`" % self.loss)
 
     def metric_fn(self, pred, label):
+
         mask = torch.isfinite(label)
 
         if self.metric in ("", "loss"):
@@ -162,6 +164,7 @@
         raise ValueError("unknown metric `%s`" % self.metric)
 
     def train_epoch(self, data_loader):
+
         self.TCN_model.train()
 
         for data in data_loader:
@@ -178,18 +181,15 @@
             self.train_optimizer.step()
 
     def test_epoch(self, data_loader):
+
         self.TCN_model.eval()
 
         scores = []
         losses = []
 
         for data in data_loader:
-<<<<<<< HEAD
-            feature = data[:, :, 0:-1].to(self.device)
-=======
             data = torch.transpose(data, 1, 2)
             feature = data[:, 0:-1, :].to(self.device)
->>>>>>> 0e9ac9dc
             # feature[torch.isnan(feature)] = 0
             label = data[:, -1, -1].to(self.device)
 
@@ -277,6 +277,7 @@
         preds = []
 
         for data in test_loader:
+
             feature = data[:, :, 0:-1].to(self.device)
 
             with torch.no_grad():
