--- conflicted
+++ resolved
@@ -3,61 +3,42 @@
 
 # TODO: this utils covers too much utilities, please seperat it into sub modules
 
-from __future__ import division, print_function
-
-<<<<<<< HEAD
-=======
+from __future__ import division
+from __future__ import print_function
+
 import os
 import re
-import copy
-import json
-import yaml
-import redis
->>>>>>> be4646b4
 import bisect
 import collections
 import collections.abc
 import contextlib
 import copy
+import json
+import yaml
+import redis
+import struct
 import datetime
 import difflib
+import inspect
 import hashlib
-<<<<<<< HEAD
+import requests
+import numpy as np
+import pandas as pd
 import importlib
 import importlib.util
-import inspect
-import json
-import os
 import pickle
-import re
-import struct
 import sys
 from pathlib import Path
 from types import ModuleType
 from typing import Any, Callable, Dict, List, Optional, Tuple, Union
 from urllib.parse import urlparse
 
-import numpy as np
-import pandas as pd
-import redis
-import requests
-import yaml
-=======
-import datetime
-import requests
-import collections
-import numpy as np
-import pandas as pd
-from pathlib import Path
-from typing import List, Union, Optional, Callable
->>>>>>> be4646b4
 from packaging import version
-
 from qlib.typehint import InstConf
-
+from .file import get_or_create_path, get_tmp_file_with_buffer, save_multiple_parts_file, unpack_archive_with_buffer
 from ..config import C
 from ..log import get_module_logger, set_log_with_config
-from .file import get_or_create_path, get_tmp_file_with_buffer, save_multiple_parts_file, unpack_archive_with_buffer
+
 
 log = get_module_logger("utils")
 # MultiIndex.is_lexsorted() is a deprecated method in Pandas 1.3.0.
@@ -332,186 +313,6 @@
     return field
 
 
-<<<<<<< HEAD
-def get_module_by_module_path(module_path: Union[str, ModuleType]):
-    """Load module path
-
-    :param module_path:
-    :return:
-    :raises: ModuleNotFoundError
-    """
-    if module_path is None:
-        raise ModuleNotFoundError("None is passed in as parameters as module_path")
-
-    if isinstance(module_path, ModuleType):
-        module = module_path
-    else:
-        if module_path.endswith(".py"):
-            module_name = re.sub("^[^a-zA-Z_]+", "", re.sub("[^0-9a-zA-Z_]", "", module_path[:-3].replace("/", "_")))
-            module_spec = importlib.util.spec_from_file_location(module_name, module_path)
-            module = importlib.util.module_from_spec(module_spec)
-            sys.modules[module_name] = module
-            module_spec.loader.exec_module(module)
-        else:
-            module = importlib.import_module(module_path)
-    return module
-
-
-def split_module_path(module_path: str) -> Tuple[str, str]:
-    """
-
-    Parameters
-    ----------
-    module_path : str
-        e.g. "a.b.c.ClassName"
-
-    Returns
-    -------
-    Tuple[str, str]
-        e.g. ("a.b.c", "ClassName")
-    """
-    *m_path, cls = module_path.split(".")
-    m_path = ".".join(m_path)
-    return m_path, cls
-
-
-def get_callable_kwargs(config: InstConf, default_module: Union[str, ModuleType] = None) -> (type, dict):
-    """
-    extract class/func and kwargs from config info
-
-    Parameters
-    ----------
-    config : [dict, str]
-        similar to config
-        please refer to the doc of init_instance_by_config
-
-    default_module : Python module or str
-        It should be a python module to load the class type
-        This function will load class from the config['module_path'] first.
-        If config['module_path'] doesn't exist, it will load the class from default_module.
-
-    Returns
-    -------
-    (type, dict):
-        the class/func object and it's arguments.
-
-    Raises
-    ------
-        ModuleNotFoundError
-    """
-    if isinstance(config, dict):
-        key = "class" if "class" in config else "func"
-        if isinstance(config[key], str):
-            # 1) get module and class
-            # - case 1): "a.b.c.ClassName"
-            # - case 2): {"class": "ClassName", "module_path": "a.b.c"}
-            m_path, cls = split_module_path(config[key])
-            if m_path == "":
-                m_path = config.get("module_path", default_module)
-            module = get_module_by_module_path(m_path)
-
-            # 2) get callable
-            _callable = getattr(module, cls)  # may raise AttributeError
-        else:
-            _callable = config[key]  # the class type itself is passed in
-        kwargs = config.get("kwargs", {})
-    elif isinstance(config, str):
-        # a.b.c.ClassName
-        m_path, cls = split_module_path(config)
-        module = get_module_by_module_path(default_module if m_path == "" else m_path)
-
-        _callable = getattr(module, cls)
-        kwargs = {}
-    else:
-        raise NotImplementedError(f"This type of input is not supported")
-    return _callable, kwargs
-
-
-get_cls_kwargs = get_callable_kwargs  # NOTE: this is for compatibility for the previous version
-
-
-def init_instance_by_config(
-    config: InstConf,
-    default_module=None,
-    accept_types: Union[type, Tuple[type]] = (),
-    try_kwargs: Dict = None,
-    **kwargs,
-) -> Any:
-    """
-    get initialized instance with config
-
-    Parameters
-    ----------
-    config : InstConf
-
-    default_module : Python module
-        Optional. It should be a python module.
-        NOTE: the "module_path" will be overriden by `module` arguments
-
-        This function will load class from the config['module_path'] first.
-        If config['module_path'] doesn't exist, it will load the class from default_module.
-
-    accept_types: Union[type, Tuple[type]]
-        Optional. If the config is an instance of specific type, return the config directly.
-        This will be passed into the second parameter of isinstance.
-
-    try_kwargs: Dict
-        Try to pass in kwargs in `try_kwargs` when initialized the instance
-        If error occurred, it will fail back to initialization without try_kwargs.
-
-    Returns
-    -------
-    object:
-        An initialized object based on the config info
-    """
-    if isinstance(config, accept_types):
-        return config
-
-    if isinstance(config, (str, Path)):
-        if isinstance(config, str):
-            # path like 'file:///<path to pickle file>/obj.pkl'
-            pr = urlparse(config)
-            if pr.scheme == "file":
-                pr_path = os.path.join(pr.netloc, pr.path) if bool(pr.path) else pr.netloc
-                with open(os.path.normpath(pr_path), "rb") as f:
-                    return pickle.load(f)
-        else:
-            with config.open("rb") as f:
-                return pickle.load(f)
-
-    klass, cls_kwargs = get_callable_kwargs(config, default_module=default_module)
-
-    try:
-        try_kwargs = {} if try_kwargs is None else try_kwargs
-        return klass(**cls_kwargs, **try_kwargs, **kwargs)
-    except (TypeError,):
-        # TypeError for handling errors like
-        # 1: `XXX() got multiple values for keyword argument 'YYY'`
-        # 2: `XXX() got an unexpected keyword argument 'YYY'
-        return klass(**cls_kwargs, **kwargs)
-
-
-@contextlib.contextmanager
-def class_casting(obj: object, cls: type):
-    """
-    Python doesn't provide the downcasting mechanism.
-    We use the trick here to downcast the class
-
-    Parameters
-    ----------
-    obj : object
-        the object to be cast
-    cls : type
-        the target class type
-    """
-    orig_cls = obj.__class__
-    obj.__class__ = cls
-    yield
-    obj.__class__ = orig_cls
-
-
-=======
->>>>>>> be4646b4
 def compare_dict_value(src_data: dict, dst_data: dict):
     """Compare dict value
 
@@ -627,8 +428,7 @@
     clip_shift: bool
     align : Optional[str]
         When align is None, this function will raise ValueError if `trading_date` is not a trading date
-        when align is "left"/"right", it will try to align to left/right nearest trading date before shifting when
-        `trading_date` is not a trading date
+        when align is "left"/"right", it will try to align to left/right nearest trading date before shifting when `trading_date` is not a trading date
 
     """
     from qlib.data import D  # pylint: disable=C0415
@@ -925,15 +725,9 @@
     cur_cfg = config
     for k in name_path.split("."):
         if isinstance(cur_cfg, dict):
-<<<<<<< HEAD
             cur_cfg = cur_cfg.get(k, f"<{k}>")
         elif k.isdigit():
             cur_cfg = cur_cfg.get(int(k), f"<{k}>")
-=======
-            cur_cfg = cur_cfg[k]  # may raise KeyError
-        elif k.isdigit():
-            cur_cfg = cur_cfg[int(k)]  # may raise IndexError
->>>>>>> be4646b4
         else:
             raise ValueError(f"Error when getting {k} from cur_cfg")
     return cur_cfg
@@ -992,13 +786,9 @@
             item_keys = range(len(now_item))
         elif isinstance(now_item, dict):
             item_keys = now_item.keys()
-<<<<<<< HEAD
         else:
             item_keys = ()
-        for key in item_keys:
-=======
         for key in item_keys:  # noqa
->>>>>>> be4646b4
             if isinstance(now_item[key], (list, dict)):
                 item_queue.append(now_item[key])
                 tail += 1
@@ -1139,23 +929,18 @@
 )
 
 __all__ = [
-    "get_or_create_path",
-    "save_multiple_parts_file",
-    "unpack_archive_with_buffer",
-    "get_tmp_file_with_buffer",
-    "set_log_with_config",
-    "init_instance_by_config",
-<<<<<<< HEAD
-    "get_callable_kwargs",
-    "code_to_fname",
-    "get_pre_trading_date",
-    "load_dataset",
-=======
-    "get_module_by_module_path",
-    "split_module_path",
-    "get_callable_kwargs",
-    "get_cls_kwargs",
-    "init_instance_by_config",
-    "class_casting",
->>>>>>> be4646b4
+    'get_or_create_path',
+    'get_cls_kwargs',
+    'load_dataset',
+    'save_multiple_parts_file',
+    'class_casting',
+    'get_callable_kwargs',
+    'init_instance_by_config',
+    'get_tmp_file_with_buffer',
+    'set_log_with_config',
+    'split_module_path',
+    'get_module_by_module_path',
+    'unpack_archive_with_buffer',
+    'code_to_fname',
+    'get_pre_trading_date',
 ]