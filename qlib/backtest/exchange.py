# Copyright (c) Microsoft Corporation.
# Licensed under the MIT License.
from __future__ import annotations

from collections import defaultdict
from typing import TYPE_CHECKING, Any, Dict, List, Optional, Tuple, Type, Union, cast

from ..utils.index_data import IndexData

if TYPE_CHECKING:
    from .account import Account

import random

import numpy as np
import pandas as pd

from qlib.backtest.position import BasePosition

from ..config import C
from ..constant import REG_CN
from ..data.data import D
from ..log import get_module_logger
from .decision import Order, OrderDir, OrderHelper
from .high_performance_ds import BaseQuote, NumpyQuote


class Exchange:
    def __init__(
        self,
        freq: str = "day",
        start_time: Union[pd.Timestamp, str] = None,
        end_time: Union[pd.Timestamp, str] = None,
        codes: Union[list, str] = "all",
        deal_price: Union[str, Tuple[str], List[str]] = None,
        subscribe_fields: list = [],
        limit_threshold: Union[Tuple[str, str], float, None] = None,
        volume_threshold: Union[tuple, dict] = None,
        open_cost: float = 0.0015,
        close_cost: float = 0.0025,
        min_cost: float = 5.0,
        impact_cost: float = 0.0,
        extra_quote: pd.DataFrame = None,
        quote_cls: Type[BaseQuote] = NumpyQuote,
        **kwargs: Any,
    ) -> None:
        """__init__
        :param freq:             frequency of data
        :param start_time:       closed start time for backtest
        :param end_time:         closed end time for backtest
        :param codes:            list stock_id list or a string of instruments(i.e. all, csi500, sse50)
        :param deal_price:      Union[str, Tuple[str, str], List[str]]
                                The `deal_price` supports following two types of input
                                - <deal_price> : str
                                - (<buy_price>, <sell_price>): Tuple[str] or List[str]
                                <deal_price>, <buy_price> or <sell_price> := <price>
                                <price> := str
                                - for example '$close', '$open', '$vwap' ("close" is OK. `Exchange` will help to prepend
                                  "$" to the expression)
        :param subscribe_fields: list, subscribe fields. This expressions will be added to the query and `self.quote`.
                                 It is useful when users want more fields to be queried
        :param limit_threshold: Union[Tuple[str, str], float, None]
                                1) `None`: no limitation
                                2) float, 0.1 for example, default None
                                3) Tuple[str, str]: (<the expression for buying stock limitation>,
                                                     <the expression for sell stock limitation>)
                                                    `False` value indicates the stock is tradable
                                                    `True` value indicates the stock is limited and not tradable
        :param volume_threshold: Union[
                                    Dict[
                                        "all": ("cum" or "current", limit_str),
                                        "buy": ("cum" or "current", limit_str),
                                        "sell":("cum" or "current", limit_str),
                                    ],
                                    ("cum" or "current", limit_str),
                                 ]
                                1) ("cum" or "current", limit_str) denotes a single volume limit.
                                    - limit_str is qlib data expression which is allowed to define your own Operator.
                                    Please refer to qlib/contrib/ops/high_freq.py, here are any custom operator for
                                    high frequency, such as DayCumsum. !!!NOTE: if you want you use the custom
                                    operator, you need to register it in qlib_init.
                                    - "cum" means that this is a cumulative value over time, such as cumulative market
                                    volume. So when it is used as a volume limit, it is necessary to subtract the dealt
                                    amount.
                                    - "current" means that this is a real-time value and will not accumulate over time,
                                    so it can be directly used as a capacity limit.
                                    e.g. ("cum", "0.2 * DayCumsum($volume, '9:45', '14:45')"), ("current", "$bidV1")
                                2) "all" means the volume limits are both buying and selling.
                                "buy" means the volume limits of buying. "sell" means the volume limits of selling.
                                Different volume limits will be aggregated with min(). If volume_threshold is only
                                ("cum" or "current", limit_str) instead of a dict, the volume limits are for
                                both by default. In other words, it is same as {"all": ("cum" or "current", limit_str)}.
                                3) e.g. "volume_threshold": {
                                            "all": ("cum", "0.2 * DayCumsum($volume, '9:45', '14:45')"),
                                            "buy": ("current", "$askV1"),
                                            "sell": ("current", "$bidV1"),
                                        }
        :param open_cost:        cost rate for open, default 0.0015
        :param close_cost:       cost rate for close, default 0.0025
        :param trade_unit:       trade unit, 100 for China A market.
                                 None for disable trade unit.
                                 **NOTE**: `trade_unit` is included in the `kwargs`. It is necessary because we must
                                 distinguish `not set` and `disable trade_unit`
        :param min_cost:         min cost, default 5
        :param impact_cost:     market impact cost rate (a.k.a. slippage). A recommended value is 0.1.
        :param extra_quote:     pandas, dataframe consists of
                                    columns: like ['$vwap', '$close', '$volume', '$factor', 'limit_sell', 'limit_buy'].
                                            The limit indicates that the etf is tradable on a specific day.
                                            Necessary fields:
                                                $close is for calculating the total value at end of each day.
                                            Optional fields:
                                                $volume is only necessary when we limit the trade amount or calculate
                                                PA(vwap) indicator
                                                $vwap is only necessary when we use the $vwap price as the deal price
                                                $factor is for rounding to the trading unit
                                                limit_sell will be set to False by default (False indicates we can sell
                                                this target on this day).
                                                limit_buy will be set to False by default (False indicates we can buy
                                                this target on this day).
                                    index: MultipleIndex(instrument, pd.Datetime)
        """
        self.freq = freq
        self.start_time = start_time
        self.end_time = end_time

        self.trade_unit = kwargs.pop("trade_unit", C.trade_unit)
        # if len(kwargs) > 0:
        #     raise ValueError(f"Get Unexpected arguments {kwargs}")

        if limit_threshold is None:
            limit_threshold = C.limit_threshold
        if deal_price is None:
            deal_price = C.deal_price

        # we have some verbose information here. So logging is enable
        self.logger = get_module_logger("online operator")

        # TODO: the quote, trade_dates, codes are not necessary.
        # It is just for performance consideration.
        self.limit_type = self._get_limit_type(limit_threshold)
        if limit_threshold is None:
            if C.region == REG_CN:
                self.logger.warning(f"limit_threshold not set. The stocks hit the limit may be bought/sold")
        elif self.limit_type == self.LT_FLT and abs(cast(float, limit_threshold)) > 0.1:
            if C.region == REG_CN:
                self.logger.warning(f"limit_threshold may not be set to a reasonable value")

        if isinstance(deal_price, str):
            if deal_price[0] != "$":
                deal_price = "$" + deal_price
            self.buy_price = self.sell_price = deal_price
        elif isinstance(deal_price, (tuple, list)):
            self.buy_price, self.sell_price = cast(Tuple[str, str], deal_price)
        else:
            raise NotImplementedError(f"This type of input is not supported")

        if isinstance(codes, str):
            codes = D.instruments(codes)
        self.codes = codes
        # Necessary fields
        # $close is for calculating the total value at end of each day.
        # $factor is for rounding to the trading unit
        # $change is for calculating the limit of the stock

        # 　get volume limit from kwargs
        self.buy_vol_limit, self.sell_vol_limit, vol_lt_fields = self._get_vol_limit(volume_threshold)

        necessary_fields = {self.buy_price, self.sell_price, "$close", "$change", "$factor", "$volume"}
        if self.limit_type == self.LT_TP_EXP:
            assert isinstance(limit_threshold, tuple)
            for exp in limit_threshold:
                necessary_fields.add(exp)
        all_fields = list(necessary_fields | set(vol_lt_fields) | set(subscribe_fields))

        self.all_fields = all_fields

        self.open_cost = open_cost
        self.close_cost = close_cost
        self.min_cost = min_cost
        self.impact_cost = impact_cost

        self.limit_threshold: Union[Tuple[str, str], float, None] = limit_threshold
        self.volume_threshold = volume_threshold
        self.extra_quote = extra_quote
        self.get_quote_from_qlib()

        # init quote by quote_df
        self.quote_cls = quote_cls
        self.quote: BaseQuote = self.quote_cls(self.quote_df, freq)

<<<<<<< HEAD
        self.instrument_info = {}
        instrument_info_path = kwargs.pop("instrument_info_path", "")
        if instrument_info_path != "":
            from pathlib import Path
            import pickle
            instrument_info_path = Path(instrument_info_path)
            self.instrument_info.update({
                p.stem.upper(): pickle.load(open(p, 'rb')) for p in instrument_info_path.glob('*.pkl')
            })

    def get_quote_from_qlib(self):
=======
    def get_quote_from_qlib(self) -> None:
>>>>>>> bef58836
        # get stock data from qlib
        if len(self.codes) == 0:
            self.codes = D.instruments()
        self.quote_df = D.features(
            self.codes,
            self.all_fields,
            self.start_time,
            self.end_time,
            freq=self.freq,
            disk_cache=True,
        ).dropna(subset=["$close"])
        self.quote_df.columns = self.all_fields

        # check buy_price data and sell_price data
        for attr in ("buy_price", "sell_price"):
            pstr = getattr(self, attr)  # price string
            if self.quote_df[pstr].isna().any():
                self.logger.warning("{} field data contains nan.".format(pstr))

        # update trade_w_adj_price
        if self.quote_df["$factor"].isna().any():
            # The 'factor.day.bin' file not exists, and `factor` field contains `nan`
            # Use adjusted price
            self.trade_w_adj_price = True
            self.logger.warning("factor.day.bin file not exists or factor contains `nan`. Order using adjusted_price.")
            # if self.trade_unit is not None:
            #     self.logger.warning(f"trade unit {self.trade_unit} is not supported in adjusted_price mode.")
        else:
            # The `factor.day.bin` file exists and all data `close` and `factor` are not `nan`
            # Use normal price
            self.trade_w_adj_price = False
        # update limit
        self._update_limit(self.limit_threshold)

        # concat extra_quote
        if self.extra_quote is not None:
            # process extra_quote
            if "$close" not in self.extra_quote:
                raise ValueError("$close is necessray in extra_quote")
            for attr in "buy_price", "sell_price":
                pstr = getattr(self, attr)  # price string
                if pstr not in self.extra_quote.columns:
                    self.extra_quote[pstr] = self.extra_quote["$close"]
                    self.logger.warning(f"No {pstr} set for extra_quote. Use $close as {pstr}.")
            if "$factor" not in self.extra_quote.columns:
                self.extra_quote["$factor"] = 1.0
                self.logger.warning("No $factor set for extra_quote. Use 1.0 as $factor.")
            if "limit_sell" not in self.extra_quote.columns:
                self.extra_quote["limit_sell"] = False
                self.logger.warning("No limit_sell set for extra_quote. All stock will be able to be sold.")
            if "limit_buy" not in self.extra_quote.columns:
                self.extra_quote["limit_buy"] = False
                self.logger.warning("No limit_buy set for extra_quote. All stock will be able to be bought.")
            assert set(self.extra_quote.columns) == set(self.quote_df.columns) - {"$change"}
            self.quote_df = pd.concat([self.quote_df, self.extra_quote], sort=False, axis=0)

    LT_TP_EXP = "(exp)"  # Tuple[str, str]
    LT_FLT = "float"  # float
    LT_NONE = "none"  # none

<<<<<<< HEAD
    def get_instrument_info(self, symbol: str):
        return self.instrument_info.get(symbol, None)

    def _get_limit_type(self, limit_threshold):
=======
    def _get_limit_type(self, limit_threshold: Union[tuple, float, None]) -> str:
>>>>>>> bef58836
        """get limit type"""
        if isinstance(limit_threshold, tuple):
            return self.LT_TP_EXP
        elif isinstance(limit_threshold, float):
            return self.LT_FLT
        elif limit_threshold is None:
            return self.LT_NONE
        else:
            raise NotImplementedError(f"This type of `limit_threshold` is not supported")

    def _update_limit(self, limit_threshold: Union[Tuple, float, None]) -> None:
        # check limit_threshold
        limit_type = self._get_limit_type(limit_threshold)
        if limit_type == self.LT_NONE:
            self.quote_df["limit_buy"] = False
            self.quote_df["limit_sell"] = False
        elif limit_type == self.LT_TP_EXP:
            # set limit
            limit_threshold = cast(tuple, limit_threshold)
            self.quote_df["limit_buy"] = self.quote_df[limit_threshold[0]]
            self.quote_df["limit_sell"] = self.quote_df[limit_threshold[1]]
        elif limit_type == self.LT_FLT:
            limit_threshold = cast(float, limit_threshold)
            self.quote_df["limit_buy"] = self.quote_df["$change"].ge(limit_threshold)
            self.quote_df["limit_sell"] = self.quote_df["$change"].le(-limit_threshold)  # pylint: disable=E1130

    @staticmethod
    def _get_vol_limit(volume_threshold: Union[tuple, dict, None]) -> Tuple[Optional[list], Optional[list], set]:
        """
        preprocess the volume limit.
        get the fields need to get from qlib.
        get the volume limit list of buying and selling which is composed of all limits.
        Parameters
        ----------
        volume_threshold :
            please refer to the doc of exchange.
        Returns
        -------
        fields: set
            the fields need to get from qlib.
        buy_vol_limit: List[Tuple[str]]
            all volume limits of buying.
        sell_vol_limit: List[Tuple[str]]
            all volume limits of selling.
        Raises
        ------
        ValueError
            the format of volume_threshold is not supported.
        """
        if volume_threshold is None:
            return None, None, set()

        fields = set()
        buy_vol_limit = []
        sell_vol_limit = []
        if isinstance(volume_threshold, tuple):
            volume_threshold = {"all": volume_threshold}

        assert isinstance(volume_threshold, dict)
        for key, vol_limit in volume_threshold.items():
            assert isinstance(vol_limit, tuple)
            fields.add(vol_limit[1])

            if key in ("buy", "all"):
                buy_vol_limit.append(vol_limit)
            if key in ("sell", "all"):
                sell_vol_limit.append(vol_limit)

        return buy_vol_limit, sell_vol_limit, fields

    def check_stock_limit(
        self,
        stock_id: str,
        start_time: pd.Timestamp,
        end_time: pd.Timestamp,
        direction: int = None,
    ) -> bool:
        """
        Parameters
        ----------
        stock_id : str
        start_time: pd.Timestamp
        end_time: pd.Timestamp
        direction : int, optional
            trade direction, by default None
            - if direction is None, check if tradable for buying and selling.
            - if direction == Order.BUY, check the if tradable for buying
            - if direction == Order.SELL, check the sell limit for selling.
        """
        if direction is None:
            buy_limit = self.quote.get_data(stock_id, start_time, end_time, field="limit_buy", method="all")
            sell_limit = self.quote.get_data(stock_id, start_time, end_time, field="limit_sell", method="all")
            return bool(buy_limit or sell_limit)
        elif direction == Order.BUY:
            return cast(bool, self.quote.get_data(stock_id, start_time, end_time, field="limit_buy", method="all"))
        elif direction == Order.SELL:
            return cast(bool, self.quote.get_data(stock_id, start_time, end_time, field="limit_sell", method="all"))
        else:
            raise ValueError(f"direction {direction} is not supported!")

    def check_stock_suspended(
        self,
        stock_id: str,
        start_time: pd.Timestamp,
        end_time: pd.Timestamp,
    ) -> bool:
        # is suspended
        if stock_id in self.quote.get_all_stock():
            return self.quote.get_data(stock_id, start_time, end_time, "$close") is None
        else:
            return True

    def is_stock_tradable(
        self,
        stock_id: str,
        start_time: pd.Timestamp,
        end_time: pd.Timestamp,
        direction: int = None,
    ) -> bool:
        # check if stock can be traded
        return not (
            self.check_stock_suspended(stock_id, start_time, end_time)
            or self.check_stock_limit(stock_id, start_time, end_time, direction)
        )

    def check_order(self, order: Order) -> bool:
        # check limit and suspended
        return self.is_stock_tradable(order.stock_id, order.start_time, order.end_time, order.direction)

    def deal_order(
        self,
        order: Order,
        trade_account: Account = None,
        position: BasePosition = None,
        dealt_order_amount: Dict[str, float] = defaultdict(float),
    ) -> Tuple[float, float, float]:
        """
        Deal order when the actual transaction
        the results section in `Order` will be changed.
        :param order:  Deal the order.
        :param trade_account: Trade account to be updated after dealing the order.
        :param position: position to be updated after dealing the order.
        :param dealt_order_amount: the dealt order amount dict with the format of {stock_id: float}
        :return: trade_val, trade_cost, trade_price
        """
        # check order first.
        if not self.check_order(order):
            order.deal_amount = 0.0
            # using np.nan instead of None to make it more convenient to show the value in format string
            self.logger.debug(f"Order failed due to trading limitation: {order}")
            return 0.0, 0.0, np.nan

        if trade_account is not None and position is not None:
            raise ValueError("trade_account and position can only choose one")

        # NOTE: order will be changed in this function
        trade_price, trade_val, trade_cost = self._calc_trade_info_by_order(
            order,
            trade_account.current_position if trade_account else position,
            dealt_order_amount,
        )
        if trade_val > 1e-5:
            # If the order can only be deal 0 value. Nothing to be updated
            # Otherwise, it will result in
            # 1) some stock with 0 value in the position
            # 2) `trade_unit` of trade_cost will be lost in user account
            if trade_account:
                trade_account.update_order(order=order, trade_val=trade_val, cost=trade_cost, trade_price=trade_price)
            elif position:
                position.update_order(order=order, trade_val=trade_val, cost=trade_cost, trade_price=trade_price)

        return trade_val, trade_cost, trade_price

    def get_quote_info(
        self,
        stock_id: str,
        start_time: pd.Timestamp,
        end_time: pd.Timestamp,
        field: str,
        method: str = "ts_data_last",
    ) -> Union[None, int, float, bool, IndexData]:
        return self.quote.get_data(stock_id, start_time, end_time, field=field, method=method)

    def get_close(
        self,
        stock_id: str,
        start_time: pd.Timestamp,
        end_time: pd.Timestamp,
        method: str = "ts_data_last",
    ) -> Union[None, int, float, bool, IndexData]:
        return self.quote.get_data(stock_id, start_time, end_time, field="$close", method=method)

    def get_volume(
        self,
        stock_id: str,
        start_time: pd.Timestamp,
        end_time: pd.Timestamp,
        method: Optional[str] = "sum",
    ) -> float:
        """get the total deal volume of stock with `stock_id` between the time interval [start_time, end_time)"""
        return cast(float, self.quote.get_data(stock_id, start_time, end_time, field="$volume", method=method))

    def get_deal_price(
        self,
        stock_id: str,
        start_time: pd.Timestamp,
        end_time: pd.Timestamp,
        direction: OrderDir,
        method: Optional[str] = "ts_data_last",
    ) -> float:
        if direction == OrderDir.SELL:
            pstr = self.sell_price
        elif direction == OrderDir.BUY:
            pstr = self.buy_price
        else:
            raise NotImplementedError(f"This type of input is not supported")

        deal_price = self.quote.get_data(stock_id, start_time, end_time, field=pstr, method=method)
        if method is not None and (deal_price is None or np.isnan(deal_price) or deal_price <= 1e-08):
            self.logger.warning(f"(stock_id:{stock_id}, trade_time:{(start_time, end_time)}, {pstr}): {deal_price}!!!")
            self.logger.warning(f"setting deal_price to close price")
            deal_price = self.get_close(stock_id, start_time, end_time, method)
        return cast(float, deal_price)

    def get_factor(
        self,
        stock_id: str,
        start_time: pd.Timestamp,
        end_time: pd.Timestamp,
    ) -> Optional[float]:
        """
        Returns
        -------
        Optional[float]:
            `None`: if the stock is suspended `None` may be returned
            `float`: return factor if the factor exists
        """
        assert start_time is not None and end_time is not None, "the time range must be given"
        if stock_id not in self.quote.get_all_stock():
            return None
        return self.quote.get_data(stock_id, start_time, end_time, field="$factor", method="ts_data_last")

    def generate_amount_position_from_weight_position(
        self,
        weight_position: dict,
        cash: float,
        start_time: pd.Timestamp,
        end_time: pd.Timestamp,
        direction: OrderDir = OrderDir.BUY,
    ) -> dict:
        """
        The generate the target position according to the weight and the cash.
        NOTE: All the cash will assigned to the tradable stock.
        Parameter:
        weight_position : dict {stock_id : weight}; allocate cash by weight_position
            among then, weight must be in this range: 0 < weight < 1
        cash : cash
        start_time : the start time point of the step
        end_time : the end time point of the step
        direction : the direction of the deal price for estimating the amount
                    # NOTE: this function is used for calculating target position. So the default direction is buy
        """

        # calculate the total weight of tradable value
        tradable_weight = 0.0
        for stock_id, wp in weight_position.items():
            if self.is_stock_tradable(stock_id=stock_id, start_time=start_time, end_time=end_time):
                # weight_position must be greater than 0 and less than 1
                if wp < 0 or wp > 1:
                    raise ValueError(
                        "weight_position is {}, " "weight_position is not in the range of (0, 1).".format(wp),
                    )
                tradable_weight += wp

        if tradable_weight - 1.0 >= 1e-5:
            raise ValueError("tradable_weight is {}, can not greater than 1.".format(tradable_weight))

        amount_dict = {}
        for stock_id in weight_position:
            if weight_position[stock_id] > 0.0 and self.is_stock_tradable(
                stock_id=stock_id,
                start_time=start_time,
                end_time=end_time,
            ):
                amount_dict[stock_id] = (
                    cash
                    * weight_position[stock_id]
                    / tradable_weight
                    // self.get_deal_price(
                        stock_id=stock_id,
                        start_time=start_time,
                        end_time=end_time,
                        direction=direction,
                    )
                )
        return amount_dict

    def get_real_deal_amount(self, current_amount: float, target_amount: float, factor: float = None) -> float:
        """
        Calculate the real adjust deal amount when considering the trading unit
        :param current_amount:
        :param target_amount:
        :param factor:
        :return  real_deal_amount;  Positive deal_amount indicates buying more stock.
        """
        if current_amount == target_amount:
            return 0
        elif current_amount < target_amount:
            deal_amount = target_amount - current_amount
            deal_amount = self.round_amount_by_trade_unit(deal_amount, factor)
            return deal_amount
        else:
            if target_amount == 0:
                return -current_amount
            else:
                deal_amount = current_amount - target_amount
                deal_amount = self.round_amount_by_trade_unit(deal_amount, factor)
                return -deal_amount

    def generate_order_for_target_amount_position(
        self,
        target_position: dict,
        current_position: dict,
        start_time: pd.Timestamp,
        end_time: pd.Timestamp,
    ) -> List[Order]:
        """
        Note: some future information is used in this function
        Parameter:
        target_position : dict { stock_id : amount }
        current_position : dict { stock_id : amount}
        trade_unit : trade_unit
        down sample : for amount 321 and trade_unit 100, deal_amount is 300
        deal order on trade_date
        """
        # split buy and sell for further use
        buy_order_list = []
        sell_order_list = []
        # three parts: kept stock_id, dropped stock_id, new stock_id
        # handle kept stock_id

        # because the order of the set is not fixed, the trading order of the stock is different, so that the backtest
        # results of the same parameter are different;
        # so here we sort stock_id, and then randomly shuffle the order of stock_id
        # because the same random seed is used, the final stock_id order is fixed
        sorted_ids = sorted(set(list(current_position.keys()) + list(target_position.keys())))
        random.seed(0)
        random.shuffle(sorted_ids)
        for stock_id in sorted_ids:

            # Do not generate order for the nontradable stocks
            if not self.is_stock_tradable(stock_id=stock_id, start_time=start_time, end_time=end_time):
                continue

            target_amount = target_position.get(stock_id, 0)
            current_amount = current_position.get(stock_id, 0)
            factor = self.get_factor(stock_id, start_time=start_time, end_time=end_time)

            deal_amount = self.get_real_deal_amount(current_amount, target_amount, factor)
            if deal_amount == 0:
                continue
            if deal_amount > 0:
                # buy stock
                buy_order_list.append(
                    Order(
                        stock_id=stock_id,
                        amount=deal_amount,
                        direction=Order.BUY,
                        start_time=start_time,
                        end_time=end_time,
                        factor=factor,
                    ),
                )
            else:
                # sell stock
                sell_order_list.append(
                    Order(
                        stock_id=stock_id,
                        amount=abs(deal_amount),
                        direction=Order.SELL,
                        start_time=start_time,
                        end_time=end_time,
                        factor=factor,
                    ),
                )
        # return order_list : buy + sell
        return sell_order_list + buy_order_list

    def calculate_amount_position_value(
        self,
        amount_dict: dict,
        start_time: pd.Timestamp,
        end_time: pd.Timestamp,
        only_tradable: bool = False,
        direction: OrderDir = OrderDir.SELL,
    ) -> float:
        """Parameter
        position : Position()
        amount_dict : {stock_id : amount}
        direction : the direction of the deal price for estimating the amount
                    # NOTE:
                    This function is used for calculating current position value.
                    So the default direction is sell.
        """
        value = 0
        for stock_id in amount_dict:
            if not only_tradable or (
                not self.check_stock_suspended(stock_id=stock_id, start_time=start_time, end_time=end_time)
                and not self.check_stock_limit(stock_id=stock_id, start_time=start_time, end_time=end_time)
            ):
                value += (
                    self.get_deal_price(
                        stock_id=stock_id,
                        start_time=start_time,
                        end_time=end_time,
                        direction=direction,
                    )
                    * amount_dict[stock_id]
                )
        return value

    def _get_factor_or_raise_error(
        self,
        factor: float = None,
        stock_id: str = None,
        start_time: pd.Timestamp = None,
        end_time: pd.Timestamp = None,
    ) -> float:
        """Please refer to the docs of get_amount_of_trade_unit"""
        if factor is None:
            if stock_id is not None and start_time is not None and end_time is not None:
                factor = self.get_factor(stock_id=stock_id, start_time=start_time, end_time=end_time)
            else:
                raise ValueError(f"`factor` and (`stock_id`, `start_time`, `end_time`) can't both be None")
        assert factor is not None
        return factor

    def get_amount_of_trade_unit(
        self,
        factor: float = None,
        stock_id: str = None,
        start_time: pd.Timestamp = None,
        end_time: pd.Timestamp = None,
    ) -> Optional[float]:
        """
        get the trade unit of amount based on **factor**
        the factor can be given directly or calculated in given time range and stock id.
        `factor` has higher priority than `stock_id`, `start_time` and `end_time`
        Parameters
        ----------
        factor : float
            the adjusted factor
        stock_id : str
            the id of the stock
        start_time :
            the start time of trading range
        end_time :
            the end time of trading range
        """
        if self.trade_unit is not None:
            factor = self._get_factor_or_raise_error(
<<<<<<< HEAD
                factor=factor, stock_id=stock_id, start_time=start_time, end_time=end_time
            ) if not self.trade_w_adj_price else 1
=======
                factor=factor,
                stock_id=stock_id,
                start_time=start_time,
                end_time=end_time,
            )
>>>>>>> bef58836
            return self.trade_unit / factor
        else:
            return None

    def round_amount_by_trade_unit(
        self,
        deal_amount: float,
        factor: float = None,
        stock_id: str = None,
        start_time: pd.Timestamp = None,
        end_time: pd.Timestamp = None,
    ) -> float:
        """Parameter
        Please refer to the docs of get_amount_of_trade_unit
        deal_amount : float, adjusted amount
        factor : float, adjusted factor
        return : float, real amount
        """
        if self.trade_unit is not None:
            # the minimal amount is 1. Add 0.1 for solving precision problem.
            factor = self._get_factor_or_raise_error(
<<<<<<< HEAD
                factor=factor, stock_id=stock_id, start_time=start_time, end_time=end_time
            ) if not self.trade_w_adj_price else 1
=======
                factor=factor,
                stock_id=stock_id,
                start_time=start_time,
                end_time=end_time,
            )
>>>>>>> bef58836
            return (deal_amount * factor + 0.1) // self.trade_unit * self.trade_unit / factor
        return deal_amount

    def _clip_amount_by_volume(self, order: Order, dealt_order_amount: dict) -> Optional[float]:
        """parse the capacity limit string and return the actual amount of orders that can be executed.
        NOTE:
            this function will change the order.deal_amount **inplace**
            - This will make the order info more accurate
        Parameters
        ----------
        order : Order
            the order to be executed.
        dealt_order_amount : dict
            :param dealt_order_amount: the dealt order amount dict with the format of {stock_id: float}
        """
        vol_limit = self.buy_vol_limit if order.direction == Order.BUY else self.sell_vol_limit

        if vol_limit is None:
            return order.deal_amount

        vol_limit_num: List[float] = []
        for limit in vol_limit:
            assert isinstance(limit, tuple)
            if limit[0] == "current":
                limit_value = self.quote.get_data(
                    order.stock_id,
                    order.start_time,
                    order.end_time,
                    field=limit[1],
                    method="sum",
                )
                vol_limit_num.append(cast(float, limit_value))
            elif limit[0] == "cum":
                limit_value = self.quote.get_data(
                    order.stock_id,
                    order.start_time,
                    order.end_time,
                    field=limit[1],
                    method="ts_data_last",
                )
                vol_limit_num.append(limit_value - dealt_order_amount[order.stock_id])
            else:
                raise ValueError(f"{limit[0]} is not supported")
        vol_limit_min = min(vol_limit_num)
        orig_deal_amount = order.deal_amount
        order.deal_amount = max(min(vol_limit_min, orig_deal_amount), 0)
        if vol_limit_min < orig_deal_amount:
            self.logger.debug(f"Order clipped due to volume limitation: {order}, {list(zip(vol_limit_num, vol_limit))}")

        return None

    def _get_buy_amount_by_cash_limit(self, trade_price: float, cash: float, cost_ratio: float) -> float:
        """return the real order amount after cash limit for buying.
        Parameters
        ----------
        trade_price : float
        cash : float
        cost_ratio : float

        Return
        ----------
        float
            the real order amount after cash limit for buying.
        """
        max_trade_amount = 0.0
        if cash >= self.min_cost:
            # critical_price means the stock transaction price when the service fee is equal to min_cost.
            critical_price = self.min_cost / cost_ratio + self.min_cost
            if cash >= critical_price:
                # the service fee is equal to cost_ratio * trade_amount
                max_trade_amount = cash / (1 + cost_ratio) / trade_price
            else:
                # the service fee is equal to min_cost
                max_trade_amount = (cash - self.min_cost) / trade_price
        return max_trade_amount

    def _calc_trade_info_by_order(
        self,
        order: Order,
        position: Optional[BasePosition],
        dealt_order_amount: dict,
    ) -> Tuple[float, float, float]:
        """
        Calculation of trade info
        **NOTE**: Order will be changed in this function
        :param order:
        :param position: Position
        :param dealt_order_amount: the dealt order amount dict with the format of {stock_id: float}
        :return: trade_price, trade_val, trade_cost
        """
        trade_price = self.get_deal_price(order.stock_id, order.start_time, order.end_time, direction=order.direction)
        total_trade_val = self.get_volume(order.stock_id, order.start_time, order.end_time) * trade_price
        order.factor = self.get_factor(order.stock_id, order.start_time, order.end_time)
        order.deal_amount = order.amount  # set to full amount and clip it step by step
        # Clipping amount first
        # - It simulates that the order is rejected directly by the exchange due to large order
        # Another choice is placing it after rounding the order
        # - It simulates that the large order is submitted, but partial is dealt regardless of rounding by trading unit.
        self._clip_amount_by_volume(order, dealt_order_amount)

        # TODO: the adjusted cost ratio can be overestimated as deal_amount will be clipped in the next steps
        trade_val = order.deal_amount * trade_price
        if not total_trade_val or np.isnan(total_trade_val):
            # TODO: assert trade_val == 0, f"trade_val != 0, total_trade_val: {total_trade_val}; order info: {order}"
            adj_cost_ratio = self.impact_cost
        else:
            adj_cost_ratio = self.impact_cost * (trade_val / total_trade_val) ** 2

        if order.direction == Order.SELL:
            cost_ratio = self.close_cost + adj_cost_ratio
            # sell
            # if we don't know current position, we choose to sell all
            # Otherwise, we clip the amount based on current position
            if position is not None:
                current_amount = (
                    position.get_stock_amount(order.stock_id) if position.check_stock(order.stock_id) else 0
                )
                if not np.isclose(order.deal_amount, current_amount):
                    # when not selling last stock. rounding is necessary
                    order.deal_amount = self.round_amount_by_trade_unit(
                        min(current_amount, order.deal_amount),
                        order.factor,
                    )

                # in case of negative value of cash
                if position.get_cash() + order.deal_amount * trade_price < max(
                    order.deal_amount * trade_price * cost_ratio,
                    self.min_cost,
                ):
                    order.deal_amount = 0
                    self.logger.debug(f"Order clipped due to cash limitation: {order}")

        elif order.direction == Order.BUY:
            cost_ratio = self.open_cost + adj_cost_ratio
            # buy
            if position is not None:
                cash = position.get_cash()
                trade_val = order.deal_amount * trade_price
                if cash < max(trade_val * cost_ratio, self.min_cost):
                    # cash cannot cover cost
                    order.deal_amount = 0
                    self.logger.debug(f"Order clipped due to cost higher than cash: {order}")
                elif cash < trade_val + max(trade_val * cost_ratio, self.min_cost):
                    # The money is not enough
                    max_buy_amount = self._get_buy_amount_by_cash_limit(trade_price, cash, cost_ratio)
                    order.deal_amount = self.round_amount_by_trade_unit(
                        min(max_buy_amount, order.deal_amount),
                        order.factor,
                    )
                    self.logger.debug(f"Order clipped due to cash limitation: {order}")
                else:
                    # The money is enough
                    order.deal_amount = self.round_amount_by_trade_unit(order.deal_amount, order.factor)
            else:
                # Unknown amount of money. Just round the amount
                order.deal_amount = self.round_amount_by_trade_unit(order.deal_amount, order.factor)

        else:
            raise NotImplementedError("order direction {} error".format(order.direction))

        trade_val = order.deal_amount * trade_price
        trade_cost = max(trade_val * cost_ratio, self.min_cost)
        if trade_val <= 1e-5:
            # if dealing is not successful, the trade_cost should be zero.
            trade_cost = 0
        return trade_price, trade_val, trade_cost

    def get_order_helper(self) -> OrderHelper:
        if not hasattr(self, "_order_helper"):
            # cache to avoid recreate the same instance
            self._order_helper = OrderHelper(self)
        return self._order_helper<|MERGE_RESOLUTION|>--- conflicted
+++ resolved
@@ -188,7 +188,6 @@
         self.quote_cls = quote_cls
         self.quote: BaseQuote = self.quote_cls(self.quote_df, freq)
 
-<<<<<<< HEAD
         self.instrument_info = {}
         instrument_info_path = kwargs.pop("instrument_info_path", "")
         if instrument_info_path != "":
@@ -199,10 +198,7 @@
                 p.stem.upper(): pickle.load(open(p, 'rb')) for p in instrument_info_path.glob('*.pkl')
             })
 
-    def get_quote_from_qlib(self):
-=======
     def get_quote_from_qlib(self) -> None:
->>>>>>> bef58836
         # get stock data from qlib
         if len(self.codes) == 0:
             self.codes = D.instruments()
@@ -263,14 +259,10 @@
     LT_FLT = "float"  # float
     LT_NONE = "none"  # none
 
-<<<<<<< HEAD
     def get_instrument_info(self, symbol: str):
         return self.instrument_info.get(symbol, None)
 
-    def _get_limit_type(self, limit_threshold):
-=======
     def _get_limit_type(self, limit_threshold: Union[tuple, float, None]) -> str:
->>>>>>> bef58836
         """get limit type"""
         if isinstance(limit_threshold, tuple):
             return self.LT_TP_EXP
@@ -732,16 +724,9 @@
         """
         if self.trade_unit is not None:
             factor = self._get_factor_or_raise_error(
-<<<<<<< HEAD
                 factor=factor, stock_id=stock_id, start_time=start_time, end_time=end_time
             ) if not self.trade_w_adj_price else 1
-=======
-                factor=factor,
-                stock_id=stock_id,
-                start_time=start_time,
-                end_time=end_time,
-            )
->>>>>>> bef58836
+
             return self.trade_unit / factor
         else:
             return None
@@ -763,16 +748,9 @@
         if self.trade_unit is not None:
             # the minimal amount is 1. Add 0.1 for solving precision problem.
             factor = self._get_factor_or_raise_error(
-<<<<<<< HEAD
                 factor=factor, stock_id=stock_id, start_time=start_time, end_time=end_time
             ) if not self.trade_w_adj_price else 1
-=======
-                factor=factor,
-                stock_id=stock_id,
-                start_time=start_time,
-                end_time=end_time,
-            )
->>>>>>> bef58836
+
             return (deal_amount * factor + 0.1) // self.trade_unit * self.trade_unit / factor
         return deal_amount
 
