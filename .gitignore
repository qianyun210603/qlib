--- conflicted
+++ resolved
@@ -10,7 +10,7 @@
 build/
 dist/
 
-
+*.log
 *.pkl
 *.hd5
 *.csv
@@ -44,11 +44,4 @@
 *.swp
 
 ./pretrain
-<<<<<<< HEAD
-
 .idea/
-
-*.log
-=======
-.idea/
->>>>>>> bef58836
