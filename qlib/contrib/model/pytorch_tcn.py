--- conflicted
+++ resolved
@@ -33,11 +33,7 @@
     n_chans: int
         number of channels
     metric: str
-<<<<<<< HEAD
-        the evaluated metric used in early stop
-=======
         the evaluation metric used in early stop
->>>>>>> b53bd72e
     optimizer : str
         optimizer name
     GPU : str
