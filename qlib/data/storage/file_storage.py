--- conflicted
+++ resolved
@@ -110,10 +110,10 @@
 
         if not self.uri.exists():
             self._write_calendar(values=[])
-<<<<<<< HEAD
-        with self.uri.open("rb") as fp:
-            return [str(x) for x in np.loadtxt(fp, str, skiprows=skip_rows, max_rows=n_rows, encoding="utf-8", delimiter=',')]
-=======
+# <<<<<<< HEAD
+#         with self.uri.open("rb") as fp:
+#             return [str(x) for x in np.loadtxt(fp, str, skiprows=skip_rows, max_rows=n_rows, encoding="utf-8", delimiter=',')]
+# =======
 
         with self.uri.open("r") as fp:
             res = []
@@ -122,7 +122,6 @@
                 if len(line) > 0:
                     res.append(line)
             return res
->>>>>>> 5b5702f6
 
     def _write_calendar(self, values: Iterable[CalVT], mode: str = "wb"):
         with self.uri.open(mode=mode) as fp:
