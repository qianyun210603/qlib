# Copyright (c) Microsoft Corporation.
# Licensed under the MIT License.
import os
import copy
import warnings
import numpy as np
import pandas as pd

from typing import Dict, List, Text, Tuple, Union, cast

from qlib.data import D
from qlib.data.dataset import Dataset
from qlib.model.base import BaseModel
from qlib.strategy.base import BaseStrategy
from qlib.backtest.position import Position
from qlib.backtest.signal import Signal, create_signal_from
from qlib.backtest.decision import Order, OrderDir, TradeDecisionWO
from qlib.log import get_module_logger
from qlib.utils import get_pre_trading_date, load_dataset
from qlib.contrib.strategy.order_generator import OrderGenWOInteract
from qlib.contrib.strategy.optimizer import EnhancedIndexingOptimizer


class BaseSignalStrategy(BaseStrategy):
    def __init__(
        self,
        *,
        signal: Union[Signal, Tuple[BaseModel, Dataset], List, Dict, Text, pd.Series, pd.DataFrame] = None,
        model=None,
        dataset=None,
        risk_degree: float = 0.95,
        trade_exchange=None,
        level_infra=None,
        common_infra=None,
        **kwargs,
    ):
        """
        Parameters
        -----------
        signal :
            the information to describe a signal. Please refer to the docs of `qlib.backtest.signal.create_signal_from`
            the decision of the strategy will base on the given signal
        risk_degree : float
            position percentage of total value.
        trade_exchange :
            exchange that provides market info, used to deal order and generate report
            - If `trade_exchange` is None, self.trade_exchange will be set with common_infra
            - It allowes different trade_exchanges is used in different executions.
            - For example:
                - In daily execution, both daily exchange and minutely are usable, but the daily exchange is recommended because it run faster.
                - In minutely execution, the daily exchange is not usable, only the minutely exchange is recommended.

        """
        super().__init__(level_infra=level_infra, common_infra=common_infra, trade_exchange=trade_exchange, **kwargs)

        self.risk_degree = risk_degree

        # This is trying to be compatible with previous version of qlib task config
        if model is not None and dataset is not None:
            warnings.warn("`model` `dataset` is deprecated; use `signal`.", DeprecationWarning)
            signal = model, dataset

        self.signal: Signal = create_signal_from(signal)

    def get_risk_degree(self, trade_step=None):
        """get_risk_degree
        Return the proportion of your total value you will used in investment.
        Dynamically risk_degree will result in Market timing.
        """
        # It will use 95% amount of your total value by default
        return self.risk_degree


class BaseTopkStrategy(BaseSignalStrategy):
    """
    hold top k instruments with equal amount of market value based on score
    (to reduce turnover we may switch less than k instruments in one period, so it is not exactly equal amount of top k.
    """

    def __init__(self, hold_thresh, **kwargs):
        self.hold_thresh = hold_thresh
        super().__init__(**kwargs)

    def _generate_buy_sell_list(self, pred_score, trade_start_time, trade_end_time):
        raise NotImplementedError("Please implement `_generate_buy_sell_list` method")

    def generate_trade_decision(self, execute_result=None):
        # get the number of trading step finished, trade_step can be [0, 1, 2, ..., trade_len - 1]
        trade_step = self.trade_calendar.get_trade_step()
        trade_start_time, trade_end_time = self.trade_calendar.get_step_time(trade_step)
        pred_start_time, pred_end_time = self.trade_calendar.get_step_time(trade_step, shift=1)
        pred_score = self.signal.get_signal(start_time=pred_start_time, end_time=pred_end_time)
        # NOTE: the current version of topk dropout strategy can't handle pd.DataFrame(multiple signal)
        # So it only leverage the first col of signal
        if isinstance(pred_score, pd.DataFrame):
            pred_score = pred_score.iloc[:, 0]
        if pred_score is None:
            return TradeDecisionWO([], self)
        current_temp = copy.deepcopy(self.trade_position)
        # generate order list for this adjust date
        sell_order_list = []
        buy_order_list = []
        cash = current_temp.get_cash()
        current_stock_list = current_temp.get_stock_list()

        buy, sell = self._generate_buy_sell_list(pred_score, trade_start_time, trade_end_time)

        for code in current_stock_list:
            if not self.trade_exchange.is_stock_tradable(
                stock_id=code, start_time=trade_start_time, end_time=trade_end_time
            ):
                continue
            if code in sell:
                # check hold limit
                time_per_step = self.trade_calendar.get_freq()
                if cast(Position, current_temp).get_stock_count(code, bar=time_per_step) < self.hold_thresh:
                    continue
                # sell order
                sell_amount = current_temp.get_stock_amount(code=code)
                # factor = self.trade_exchange.get_factor(
                #     stock_id=code, start_time=trade_start_time, end_time=trade_end_time
                # )
                # sell_amount_rounded = self.trade_exchange.round_amount_by_trade_unit(sell_amount, factor)
                sell_order = Order(
                    stock_id=code,
                    amount=sell_amount,
                    start_time=trade_start_time,
                    end_time=trade_end_time,
                    direction=Order.SELL,  # 0 for sell, 1 for buy
                )
                # is order executable
                if self.trade_exchange.check_order(sell_order):
                    sell_order_list.append(sell_order)
                    trade_val, trade_cost, trade_price = self.trade_exchange.deal_order(
                        sell_order, position=current_temp
                    )
                    # update cash
                    cash += trade_val - trade_cost
        # buy new stock
        # note the current has been changed
        value = cash * self.risk_degree / len(buy) if len(buy) > 0.0 else 0.0

        # open_cost should be considered in the real trading environment, while the backtest in evaluate.py does not
        # consider it as the aim of demo is to accomplish same strategy as evaluate.py, so comment out this line
        # value = value / (1+self.trade_exchange.open_cost) # set open_cost limit
        for code in buy:
            # check is stock suspended
            if not self.trade_exchange.is_stock_tradable(
                stock_id=code, start_time=trade_start_time, end_time=trade_end_time
            ):
                continue
            # buy order
            buy_price = self.trade_exchange.get_deal_price(
                stock_id=code, start_time=trade_start_time, end_time=trade_end_time, direction=OrderDir.BUY
            )
            buy_amount = value / buy_price
            factor = self.trade_exchange.get_factor(stock_id=code, start_time=trade_start_time, end_time=trade_end_time)
            buy_amount = self.trade_exchange.round_amount_by_trade_unit(buy_amount, factor)
            buy_order = Order(
                stock_id=code,
                amount=buy_amount,
                start_time=trade_start_time,
                end_time=trade_end_time,
                direction=Order.BUY,  # 1 for buy
            )
            buy_order_list.append(buy_order)
        return TradeDecisionWO(sell_order_list + buy_order_list, self)


class TopkDropoutStrategy(BaseTopkStrategy):
    # TODO:
    # 1. Supporting leverage the get_range_limit result from the decision
    # 2. Supporting alter_outer_trade_decision
    # 3. Supporting checking the availability of trade decision
    def __init__(
        self,
        *,
        topk,
        n_drop,
        method_sell="bottom",
        method_buy="top",
        hold_thresh=1,
        only_tradable=False,
        **kwargs,
    ):
        """
        Parameters
        -----------
        topk : int
            the number of stocks in the portfolio.
        n_drop : int
            number of stocks to be replaced in each trading date.
        method_sell : str
            dropout method_sell, random/bottom.
        method_buy : str
            dropout method_buy, random/top.
        hold_thresh : int
            minimum holding days
            before sell stock , will check current.get_stock_count(order.stock_id) >= self.hold_thresh.
        only_tradable : bool
            will the strategy only consider the tradable stock when buying and selling.

            if only_tradable:

                strategy will make decision with the tradable state of the stock info and avoid buy and sell them.

            else:

                strategy will make buy sell decision without checking the tradable state of the stock.
        """
        super().__init__(hold_thresh=hold_thresh, **kwargs)
        self.topk = topk
        self.n_drop = n_drop
        self.method_sell = method_sell
        self.method_buy = method_buy
        self.only_tradable = only_tradable

    def _generate_buy_sell_list(self, pred_score, trade_start_time, trade_end_time):
        if self.only_tradable:
            # If The strategy only consider tradable stock when make decision
            # It needs following actions to filter stocks
            def get_first_n(li, n, reverse=False):
                cur_n = 0
                res = []
                for si in reversed(li) if reverse else li:
                    if self.trade_exchange.is_stock_tradable(
                        stock_id=si, start_time=trade_start_time, end_time=trade_end_time
                    ):
                        res.append(si)
                        cur_n += 1
                        if cur_n >= n:
                            break
                return res[::-1] if reverse else res

            def get_last_n(li, n):
                return get_first_n(li, n, reverse=True)

            def filter_stock(li):
                return [
                    si
                    for si in li
                    if self.trade_exchange.is_stock_tradable(
                        stock_id=si, start_time=trade_start_time, end_time=trade_end_time
                    )
                ]

        else:
            # Otherwise, the stock will make decision with out the stock tradable info
            def get_first_n(li, n):
                return list(li)[:n]

            def get_last_n(li, n):
                return list(li)[-n:]

            def filter_stock(li):
                return li

        current_stock_list = self.trade_position.get_stock_list()

        last = pred_score[pred_score.index.isin(current_stock_list)].sort_values(ascending=False, kind="stable").index
        # The new stocks today want to buy **at most**
        if self.method_buy == "top":
            today = get_first_n(
                pred_score[~pred_score.index.isin(last)].sort_values(ascending=False, kind="stable").index,
                self.n_drop + self.topk - len(last),
            )
        elif self.method_buy == "random":
            topk_candi = get_first_n(pred_score.sort_values(ascending=False, kind="stable").index, self.topk)
            candi = list(filter(lambda x: x not in last, topk_candi))
            n = self.n_drop + self.topk - len(last)
            try:
                today = np.random.choice(candi, n, replace=False)
            except ValueError:
                today = candi
        else:
            raise NotImplementedError(f"This type of input is not supported")
        # combine(new stocks + last stocks),  we will drop stocks from this list
        # In case of dropping higher score stock and buying lower score stock.
        comb = pred_score.reindex(last.append(pd.Index(today))).sort_values(ascending=False, kind="stable").index

        # Get the stock list we really want to sell (After filtering the case that we sell high and buy low)
        if self.method_sell == "bottom":
            sell = last[last.isin(get_last_n(comb, self.n_drop))]
        elif self.method_sell == "random":
            candi = filter_stock(last)
            try:
                sell = pd.Index(np.random.choice(candi, self.n_drop, replace=False) if len(last) else [])
            except ValueError:  # No enough candidates
                sell = candi
        else:
            raise NotImplementedError(f"This type of input is not supported")

        # Get the stock list we really want to buy
        buy = today[: len(sell) + self.topk - len(last)]
        return buy, sell


class TopkKeepnDropoutStrategy(BaseTopkStrategy):
    # TODO:
    # 1. Supporting leverage the get_range_limit result from the decision
    # 2. Supporting alter_outer_trade_decision
    # 3. Supporting checking the availability of trade decision
    def __init__(
        self,
        *,
        topk,
        keepn,
        forcedropnum=0,
        only_positive_score=False,
        only_tradable=False,
        **kwargs,
    ):
        """
        Parameters
        -----------
        topk : int
            the number of stocks in the portfolio.
        n_drop : int
            number of stocks to be replaced in each trading date.
        hold_thresh : int
            minimum holding days
            before sell stock , will check current.get_stock_count(order.stock_id) >= self.hold_thresh.
        only_tradable : bool
            will the strategy only consider the tradable stock when buying and selling.
            if only_tradable:
                strategy will make buy sell decision without checking the tradable state of the stock.
            else:
                strategy will make decision with the tradable state of the stock info and avoid buy and sell them.
        """
        super().__init__(hold_thresh=0, **kwargs)
        self.topk = topk
        self.keepn = keepn
        assert keepn >= topk, "number to keep must larger than top k"
        self.only_positive_score = only_positive_score
        self.forcedropnum = forcedropnum
        self.only_tradable = only_tradable

    def _generate_buy_sell_list(self, pred_score, trade_start_time, trade_end_time):
        current_stock_list = self.trade_position.get_stock_list()

        pred_df = pred_score.sort_values(ascending=False, kind="stable").to_frame()
        pred_df["current_hold"] = pred_df.index.isin(current_stock_list)
        pred_df["cum_current_hold"] = pred_df["current_hold"].cumsum()
        pred_df["tradable"] = (
            pred_df.apply(
                lambda x: self.trade_exchange.is_stock_tradable(x.name, trade_start_time, trade_end_time), axis=1
            )
            if self.only_tradable
            else True
        )
        pred_df["rank"] = list(range(len(pred_df)))
        pred_df["keep"] = pred_df.apply(
            lambda x: x["current_hold"]
            and (
                x["rank"] < self.keepn
                and x["cum_current_hold"] <= self.topk - self.forcedropnum
                or not self.trade_exchange.is_stock_tradable(x.name, trade_start_time, trade_end_time)
            ),
            axis=1,
        )
        num_keep = pred_df.keep.sum()

        sell = pred_df[(~pred_df.keep) & pred_df.current_hold].index.tolist()
        buy = pred_df[~pred_df.current_hold & pred_df.tradable].iloc[: self.topk - num_keep].index.tolist()

        return buy, sell


class TopkDropout4ConvertStrategy(TopkDropoutStrategy):
    def _generate_buy_sell_list(self, pred_score: pd.Series, trade_start_time, trade_end_time):
        current_stock_list = self.trade_position.get_stock_list()

        pred_df = pred_score.to_frame(name="score")
        pred_df["current_hold"] = pred_df.index.isin(current_stock_list)

        pred_df["call_announced"] = (
            pred_df.apply(
                lambda x: self.trade_exchange.quote.get_data(
                    x.name, trade_start_time, trade_end_time, field="$call_announced", method="ts_data_last"
                ),
                axis=1,
            ).fillna(1)
            > 0.5
        )
        # pred_df['call_announced'] = False

        pred_df["tradestatusflag"] = (
            pred_df.apply(
                lambda x: 0
                if self.trade_exchange.is_stock_tradable(x.name, trade_start_time, trade_end_time)
                else 1
                if x.current_hold
                else -1,
                axis=1,
            )
            if self.only_tradable
            else 0
        )
        pred_df.sort_values(
            by=["tradestatusflag", "score", "current_hold"], ascending=False, inplace=True, kind="stable"
        )

        # sell all sellable holdings which annouced force redemption
        sell = pred_df[pred_df.current_hold & (pred_df.tradestatusflag == 0) & pred_df.call_announced].index.tolist()

        # drop items annouced force redemption
        pred_df = pred_df[~pred_df.call_announced]

        pred_df["rank"] = (pred_df["current_hold"] | (0 == pred_df["tradestatusflag"])).cumsum()
        pred_df["cum_current_hold"] = pred_df["current_hold"].cumsum()
        # sell only contains called ones now
        additional_n_drop = max(0, self.n_drop - len(sell))

        pred_df["keep"] = pred_df["current_hold"] & (
            (pred_df["rank"] <= self.topk)
            | (pred_df["cum_current_hold"] <= len(current_stock_list) - additional_n_drop)
        )

        num_keep = pred_df.keep.sum()

        sell.extend(pred_df[~pred_df.keep & (pred_df.tradestatusflag == 0) & pred_df.current_hold].index.tolist())
        buy = (
            pred_df[~pred_df.current_hold & (pred_df.tradestatusflag == 0)].iloc[: self.topk - num_keep].index.tolist()
        )

        return buy, sell


class WeightStrategyBase(BaseSignalStrategy):
    # TODO:
    # 1. Supporting leverage the get_range_limit result from the decision
    # 2. Supporting alter_outer_trade_decision
    # 3. Supporting checking the availability of trade decision
    def __init__(
        self,
        *,
        order_generator_cls_or_obj=OrderGenWOInteract,
        **kwargs,
    ):
        """
        signal :
            the information to describe a signal. Please refer to the docs of `qlib.backtest.signal.create_signal_from`
            the decision of the strategy will base on the given signal
        trade_exchange : Exchange
            exchange that provides market info, used to deal order and generate report

            - If `trade_exchange` is None, self.trade_exchange will be set with common_infra
            - It allowes different trade_exchanges is used in different executions.
            - For example:
<<<<<<< HEAD
                - In daily execution, both daily exchange and minutely are usable, but the daily exchange is
                  recommended because it runs faster.
=======

                - In daily execution, both daily exchange and minutely are usable, but the daily exchange is recommended because it run faster.
>>>>>>> 13441fe9
                - In minutely execution, the daily exchange is not usable, only the minutely exchange is recommended.
        """
        super().__init__(**kwargs)

        if isinstance(order_generator_cls_or_obj, type):
            self.order_generator = order_generator_cls_or_obj()
        else:
            self.order_generator = order_generator_cls_or_obj

    def generate_target_weight_position(self, score, current, trade_start_time, trade_end_time):
        """
<<<<<<< HEAD
        Generate target position from score for this date and the current position.The cash is not considered in the
         position
=======
        Generate target position from score for this date and the current position.The cash is not considered in the position

>>>>>>> 13441fe9
        Parameters
        -----------
        score : pd.Series
            pred score for this trade date, index is stock_id, contain 'score' column.
        current : Position()
            current position.
        trade_start_time : pd.Timestamp
        trade_end_time : pd.Timestamp
        """
        raise NotImplementedError()

    def generate_trade_decision(self, execute_result=None):
        # generate_trade_decision
        # generate_target_weight_position() and generate_order_list_from_target_weight_position() to generate order_list

        # get the number of trading step finished, trade_step can be [0, 1, 2, ..., trade_len - 1]
        trade_step = self.trade_calendar.get_trade_step()
        trade_start_time, trade_end_time = self.trade_calendar.get_step_time(trade_step)
        pred_start_time, pred_end_time = self.trade_calendar.get_step_time(trade_step, shift=1)
        pred_score = self.signal.get_signal(start_time=pred_start_time, end_time=pred_end_time)
        if pred_score is None:
            return TradeDecisionWO([], self)
        current_temp = copy.deepcopy(self.trade_position)
        assert isinstance(current_temp, Position)  # Avoid InfPosition

        target_weight_position = self.generate_target_weight_position(
            score=pred_score, current=current_temp, trade_start_time=trade_start_time, trade_end_time=trade_end_time
        )
        order_list = self.order_generator.generate_order_list_from_target_weight_position(
            current=current_temp,
            trade_exchange=self.trade_exchange,
            risk_degree=self.get_risk_degree(trade_step),
            target_weight_position=target_weight_position,
            pred_start_time=pred_start_time,
            pred_end_time=pred_end_time,
            trade_start_time=trade_start_time,
            trade_end_time=trade_end_time,
        )
        return TradeDecisionWO(order_list, self)


class EnhancedIndexingStrategy(WeightStrategyBase):

    """Enhanced Indexing Strategy

    Enhanced indexing combines the arts of active management and passive management,
    with the aim of outperforming a benchmark index (e.g., S&P 500) in terms of
    portfolio return while controlling the risk exposure (a.k.a. tracking error).

    Users need to prepare their risk model data like below:

    .. code-block:: text

        ├── /path/to/riskmodel
        ├──── 20210101
        ├────── factor_exp.{csv|pkl|h5}
        ├────── factor_cov.{csv|pkl|h5}
        ├────── specific_risk.{csv|pkl|h5}
        ├────── blacklist.{csv|pkl|h5}  # optional

    The risk model data can be obtained from risk data provider. You can also use
    `qlib.model.riskmodel.structured.StructuredCovEstimator` to prepare these data.

    Args:
        riskmodel_path (str): risk model path
        name_mapping (dict): alternative file names
    """

    FACTOR_EXP_NAME = "factor_exp.pkl"
    FACTOR_COV_NAME = "factor_cov.pkl"
    SPECIFIC_RISK_NAME = "specific_risk.pkl"
    BLACKLIST_NAME = "blacklist.pkl"

    def __init__(
        self,
        *,
        riskmodel_root,
        market="csi500",
        turn_limit=None,
        name_mapping=None,
        optimizer_kwargs=None,
        verbose=False,
        **kwargs,
    ):
        super().__init__(**kwargs)

        self.logger = get_module_logger("EnhancedIndexingStrategy")

        self.riskmodel_root = riskmodel_root
        self.market = market
        self.turn_limit = turn_limit

        if name_mapping is None:
            name_mapping = {}
        self.factor_exp_path = name_mapping.get("factor_exp", self.FACTOR_EXP_NAME)
        self.factor_cov_path = name_mapping.get("factor_cov", self.FACTOR_COV_NAME)
        self.specific_risk_path = name_mapping.get("specific_risk", self.SPECIFIC_RISK_NAME)
        self.blacklist_path = name_mapping.get("blacklist", self.BLACKLIST_NAME)

        if optimizer_kwargs is not None:
            optimizer_kwargs = {}
        self.optimizer = EnhancedIndexingOptimizer(**optimizer_kwargs)

        self.verbose = verbose

        self._riskdata_cache = {}

    def get_risk_data(self, date):

        if date in self._riskdata_cache:
            return self._riskdata_cache[date]

        root = self.riskmodel_root + "/" + date.strftime("%Y%m%d")
        if not os.path.exists(root):
            return None

        factor_exp = load_dataset(root + "/" + self.factor_exp_path, index_col=[0])
        factor_cov = load_dataset(root + "/" + self.factor_cov_path, index_col=[0])
        specific_risk = load_dataset(root + "/" + self.specific_risk_path, index_col=[0])

        if not factor_exp.index.equals(specific_risk.index):
            # NOTE: for stocks missing specific_risk, we always assume it has the highest volatility
            specific_risk = specific_risk.reindex(factor_exp.index, fill_value=specific_risk.max())

        universe = factor_exp.index.tolist()

        blacklist = []
        if os.path.exists(root + "/" + self.blacklist_path):
            blacklist = load_dataset(root + "/" + self.blacklist_path).index.tolist()

        self._riskdata_cache[date] = factor_exp.values, factor_cov.values, specific_risk.values, universe, blacklist

        return self._riskdata_cache[date]

    def generate_target_weight_position(self, score, current, trade_start_time, trade_end_time):

        trade_date = trade_start_time
        pre_date = get_pre_trading_date(trade_date, future=True)  # previous trade date

        # load risk data
        outs = self.get_risk_data(pre_date)
        if outs is None:
            self.logger.warning(f"no risk data for {pre_date:%Y-%m-%d}, skip optimization")
            return None
        factor_exp, factor_cov, specific_risk, universe, blacklist = outs

        # transform score
        # NOTE: for stocks missing score, we always assume they have the lowest score
        score = score.reindex(universe).fillna(score.min()).values

        # get current weight
        # NOTE: if a stock is not in universe, its current weight will be zero
        cur_weight = current.get_stock_weight_dict(only_stock=False)
        cur_weight = np.array([cur_weight.get(stock, 0) for stock in universe])
        assert all(cur_weight >= 0), "current weight has negative values"
        cur_weight = cur_weight / self.get_risk_degree(trade_date)  # sum of weight should be risk_degree
        if cur_weight.sum() > 1 and self.verbose:
            self.logger.warning(f"previous total holdings excess risk degree (current: {cur_weight.sum()})")

        # load bench weight
        bench_weight = D.features(
            D.instruments("all"), [f"${self.market}_weight"], start_time=pre_date, end_time=pre_date
        ).squeeze()
        bench_weight.index = bench_weight.index.droplevel(level="datetime")
        bench_weight = bench_weight.reindex(universe).fillna(0).values

        # whether stock tradable
        # NOTE: currently we use last day volume to check whether tradable
        tradable = D.features(D.instruments("all"), ["$volume"], start_time=pre_date, end_time=pre_date).squeeze()
        tradable.index = tradable.index.droplevel(level="datetime")
        tradable = tradable.reindex(universe).gt(0).values
        mask_force_hold = ~tradable

        # mask force sell
        mask_force_sell = np.array([stock in blacklist for stock in universe], dtype=bool)

        # optimize
        weight = self.optimizer(
            r=score,
            F=factor_exp,
            cov_b=factor_cov,
            var_u=specific_risk**2,
            w0=cur_weight,
            wb=bench_weight,
            mfh=mask_force_hold,
            mfs=mask_force_sell,
        )

        target_weight_position = {stock: weight for stock, weight in zip(universe, weight) if weight > 0}

        if self.verbose:
            self.logger.info("trade date: {:%Y-%m-%d}".format(trade_date))
            self.logger.info("number of holding stocks: {}".format(len(target_weight_position)))
            self.logger.info("total holding weight: {:.6f}".format(weight.sum()))

        return target_weight_position<|MERGE_RESOLUTION|>--- conflicted
+++ resolved
@@ -42,7 +42,7 @@
             the decision of the strategy will base on the given signal
         risk_degree : float
             position percentage of total value.
-        trade_exchange :
+        trade_exchange : Exchange
             exchange that provides market info, used to deal order and generate report
             - If `trade_exchange` is None, self.trade_exchange will be set with common_infra
             - It allowes different trade_exchanges is used in different executions.
@@ -213,6 +213,7 @@
         self.n_drop = n_drop
         self.method_sell = method_sell
         self.method_buy = method_buy
+        self.hold_thresh = hold_thresh
         self.only_tradable = only_tradable
 
     def _generate_buy_sell_list(self, pred_score, trade_start_time, trade_end_time):
@@ -447,13 +448,8 @@
             - If `trade_exchange` is None, self.trade_exchange will be set with common_infra
             - It allowes different trade_exchanges is used in different executions.
             - For example:
-<<<<<<< HEAD
-                - In daily execution, both daily exchange and minutely are usable, but the daily exchange is
-                  recommended because it runs faster.
-=======
 
                 - In daily execution, both daily exchange and minutely are usable, but the daily exchange is recommended because it run faster.
->>>>>>> 13441fe9
                 - In minutely execution, the daily exchange is not usable, only the minutely exchange is recommended.
         """
         super().__init__(**kwargs)
@@ -465,21 +461,17 @@
 
     def generate_target_weight_position(self, score, current, trade_start_time, trade_end_time):
         """
-<<<<<<< HEAD
-        Generate target position from score for this date and the current position.The cash is not considered in the
-         position
-=======
         Generate target position from score for this date and the current position.The cash is not considered in the position
 
->>>>>>> 13441fe9
         Parameters
         -----------
         score : pd.Series
             pred score for this trade date, index is stock_id, contain 'score' column.
         current : Position()
             current position.
-        trade_start_time : pd.Timestamp
-        trade_end_time : pd.Timestamp
+        trade_exchange : Exchange()
+        trade_date : pd.Timestamp
+            trade date.
         """
         raise NotImplementedError()
 
@@ -551,8 +543,8 @@
         riskmodel_root,
         market="csi500",
         turn_limit=None,
-        name_mapping=None,
-        optimizer_kwargs=None,
+        name_mapping={},
+        optimizer_kwargs={},
         verbose=False,
         **kwargs,
     ):
@@ -564,15 +556,11 @@
         self.market = market
         self.turn_limit = turn_limit
 
-        if name_mapping is None:
-            name_mapping = {}
         self.factor_exp_path = name_mapping.get("factor_exp", self.FACTOR_EXP_NAME)
         self.factor_cov_path = name_mapping.get("factor_cov", self.FACTOR_COV_NAME)
         self.specific_risk_path = name_mapping.get("specific_risk", self.SPECIFIC_RISK_NAME)
         self.blacklist_path = name_mapping.get("blacklist", self.BLACKLIST_NAME)
 
-        if optimizer_kwargs is not None:
-            optimizer_kwargs = {}
         self.optimizer = EnhancedIndexingOptimizer(**optimizer_kwargs)
 
         self.verbose = verbose
