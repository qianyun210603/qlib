# Copyright (c) Microsoft Corporation.
# Licensed under the MIT License.


from __future__ import division
from __future__ import print_function

import numpy as np
import pandas as pd
from typing import Text, Union
import copy
from ...utils import get_or_create_path
from ...log import get_module_logger

import torch
import torch.nn as nn
import torch.optim as optim

from .pytorch_utils import count_parameters
from ...model.base import Model
from ...data.dataset import DatasetH
from ...data.dataset.handler import DataHandlerLP
from .tcn import TemporalConvNet


class TCN(Model):
    """TCN Model

    Parameters
    ----------
    d_feat : int
        input dimension for each time step
    n_chans: int
        number of channels
    metric: str
<<<<<<< HEAD
        the evaluated metric used in early stop
=======
        the evaluation metric used in early stop
>>>>>>> e28e984a
    optimizer : str
        optimizer name
    GPU : str
        the GPU ID(s) used for training
    """

    def __init__(
        self,
        d_feat=6,
        n_chans=128,
        kernel_size=5,
        num_layers=5,
        dropout=0.5,
        n_epochs=200,
        lr=0.0001,
        metric="",
        batch_size=2000,
        early_stop=20,
        loss="mse",
        optimizer="adam",
        GPU=0,
        seed=None,
        **kwargs
    ):
        # Set logger.
        self.logger = get_module_logger("TCN")
        self.logger.info("TCN pytorch version...")

        # set hyper-parameters.
        self.d_feat = d_feat
        self.n_chans = n_chans
        self.kernel_size = kernel_size
        self.num_layers = num_layers
        self.dropout = dropout
        self.n_epochs = n_epochs
        self.lr = lr
        self.metric = metric
        self.batch_size = batch_size
        self.early_stop = early_stop
        self.optimizer = optimizer.lower()
        self.loss = loss
        self.device = torch.device("cuda:%d" % (GPU) if torch.cuda.is_available() and GPU >= 0 else "cpu")
        self.seed = seed

        self.logger.info(
            "TCN parameters setting:"
            "\nd_feat : {}"
            "\nn_chans : {}"
            "\nkernel_size : {}"
            "\nnum_layers : {}"
            "\ndropout : {}"
            "\nn_epochs : {}"
            "\nlr : {}"
            "\nmetric : {}"
            "\nbatch_size : {}"
            "\nearly_stop : {}"
            "\noptimizer : {}"
            "\nloss_type : {}"
            "\nvisible_GPU : {}"
            "\nuse_GPU : {}"
            "\nseed : {}".format(
                d_feat,
                n_chans,
                kernel_size,
                num_layers,
                dropout,
                n_epochs,
                lr,
                metric,
                batch_size,
                early_stop,
                optimizer.lower(),
                loss,
                GPU,
                self.use_gpu,
                seed,
            )
        )

        if self.seed is not None:
            np.random.seed(self.seed)
            torch.manual_seed(self.seed)

        self.tcn_model = TCNModel(
            num_input=self.d_feat,
            output_size=1,
            num_channels=[self.n_chans] * self.num_layers,
            kernel_size=self.kernel_size,
            dropout=self.dropout,
        )
        self.logger.info("model:\n{:}".format(self.tcn_model))
        self.logger.info("model size: {:.4f} MB".format(count_parameters(self.tcn_model)))

        if optimizer.lower() == "adam":
            self.train_optimizer = optim.Adam(self.tcn_model.parameters(), lr=self.lr)
        elif optimizer.lower() == "gd":
            self.train_optimizer = optim.SGD(self.tcn_model.parameters(), lr=self.lr)
        else:
            raise NotImplementedError("optimizer {} is not supported!".format(optimizer))

        self.fitted = False
        self.tcn_model.to(self.device)

    @property
    def use_gpu(self):
        return self.device != torch.device("cpu")

    def mse(self, pred, label):
        loss = (pred - label) ** 2
        return torch.mean(loss)

    def loss_fn(self, pred, label):
        mask = ~torch.isnan(label)

        if self.loss == "mse":
            return self.mse(pred[mask], label[mask])

        raise ValueError("unknown loss `%s`" % self.loss)

    def metric_fn(self, pred, label):

        mask = torch.isfinite(label)

        if self.metric in ("", "loss"):
            return -self.loss_fn(pred[mask], label[mask])

        raise ValueError("unknown metric `%s`" % self.metric)

    def train_epoch(self, x_train, y_train):

        x_train_values = x_train.values
        y_train_values = np.squeeze(y_train.values)

        self.tcn_model.train()

        indices = np.arange(len(x_train_values))
        np.random.shuffle(indices)

        for i in range(len(indices))[:: self.batch_size]:

            if len(indices) - i < self.batch_size:
                break

            feature = torch.from_numpy(x_train_values[indices[i : i + self.batch_size]]).float().to(self.device)
            label = torch.from_numpy(y_train_values[indices[i : i + self.batch_size]]).float().to(self.device)

            pred = self.tcn_model(feature)
            loss = self.loss_fn(pred, label)

            self.train_optimizer.zero_grad()
            loss.backward()
            torch.nn.utils.clip_grad_value_(self.tcn_model.parameters(), 3.0)
            self.train_optimizer.step()

    def test_epoch(self, data_x, data_y):
        x_values = data_x.values
        y_values = np.squeeze(data_y.values)

        self.tcn_model.eval()

        scores = []
        losses = []

        indices = np.arange(len(x_values))

        for i in range(len(indices))[:: self.batch_size]:

            if len(indices) - i < self.batch_size:
                break

            feature = torch.from_numpy(x_values[indices[i : i + self.batch_size]]).float().to(self.device)
            label = torch.from_numpy(y_values[indices[i : i + self.batch_size]]).float().to(self.device)

            with torch.no_grad():
                pred = self.tcn_model(feature)
                loss = self.loss_fn(pred, label)
                losses.append(loss.item())

                score = self.metric_fn(pred, label)
                scores.append(score.item())

        return np.mean(losses), np.mean(scores)

    def fit(
        self,
        dataset: DatasetH,
        evals_result=dict(),
        save_path=None,
    ):

        df_train, df_valid, df_test = dataset.prepare(
            ["train", "valid", "test"],
            col_set=["feature", "label"],
            data_key=DataHandlerLP.DK_L,
        )

        x_train, y_train = df_train["feature"], df_train["label"]
        x_valid, y_valid = df_valid["feature"], df_valid["label"]

        save_path = get_or_create_path(save_path)
        stop_steps = 0
        train_loss = 0
        best_score = -np.inf
        best_epoch = 0
        evals_result["train"] = []
        evals_result["valid"] = []

        # train
        self.logger.info("training...")
        self.fitted = True

        for step in range(self.n_epochs):
            self.logger.info("Epoch%d:", step)
            self.logger.info("training...")
            self.train_epoch(x_train, y_train)
            self.logger.info("evaluating...")
            train_loss, train_score = self.test_epoch(x_train, y_train)
            val_loss, val_score = self.test_epoch(x_valid, y_valid)
            self.logger.info("train %.6f, valid %.6f" % (train_score, val_score))
            evals_result["train"].append(train_score)
            evals_result["valid"].append(val_score)

            if val_score > best_score:
                best_score = val_score
                stop_steps = 0
                best_epoch = step
                best_param = copy.deepcopy(self.tcn_model.state_dict())
            else:
                stop_steps += 1
                if stop_steps >= self.early_stop:
                    self.logger.info("early stop")
                    break

        self.logger.info("best score: %.6lf @ %d" % (best_score, best_epoch))
        self.tcn_model.load_state_dict(best_param)
        torch.save(best_param, save_path)

        if self.use_gpu:
            torch.cuda.empty_cache()

    def predict(self, dataset: DatasetH, segment: Union[Text, slice] = "test"):
        if not self.fitted:
            raise ValueError("model is not fitted yet!")

        x_test = dataset.prepare(segment, col_set="feature", data_key=DataHandlerLP.DK_I)
        index = x_test.index
        self.tcn_model.eval()
        x_values = x_test.values
        sample_num = x_values.shape[0]
        preds = []

        for begin in range(sample_num)[:: self.batch_size]:

            if sample_num - begin < self.batch_size:
                end = sample_num
            else:
                end = begin + self.batch_size

            x_batch = torch.from_numpy(x_values[begin:end]).float().to(self.device)

            with torch.no_grad():
                pred = self.tcn_model(x_batch).detach().cpu().numpy()

            preds.append(pred)

        return pd.Series(np.concatenate(preds), index=index)


class TCNModel(nn.Module):
    def __init__(self, num_input, output_size, num_channels, kernel_size, dropout):
        super().__init__()
        self.num_input = num_input
        self.tcn = TemporalConvNet(num_input, num_channels, kernel_size, dropout=dropout)
        self.linear = nn.Linear(num_channels[-1], output_size)

    def forward(self, x):
        x = x.reshape(x.shape[0], self.num_input, -1)
        output = self.tcn(x)
        output = self.linear(output[:, :, -1])
        return output.squeeze()<|MERGE_RESOLUTION|>--- conflicted
+++ resolved
@@ -33,11 +33,7 @@
     n_chans: int
         number of channels
     metric: str
-<<<<<<< HEAD
-        the evaluated metric used in early stop
-=======
         the evaluation metric used in early stop
->>>>>>> e28e984a
     optimizer : str
         optimizer name
     GPU : str
