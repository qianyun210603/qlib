--- conflicted
+++ resolved
@@ -1,27 +1,20 @@
 # Copyright (c) Microsoft Corporation.
 # Licensed under the MIT License.
 
+import re
 import abc
-<<<<<<< HEAD
-import datetime
-import re
 import sys
 from functools import lru_cache
 from io import BytesIO, StringIO
-=======
-import sys
-from io import BytesIO
-from typing import List, Iterable
->>>>>>> 98f569ee
 from pathlib import Path
 from typing import Iterable, List, Tuple
 
+import fire
+import requests
+import pandas as pd
 import baostock as bs
-import fire
-import pandas as pd
-import requests
+from tqdm import tqdm
 from loguru import logger
-from tqdm import tqdm
 
 CUR_DIR = Path(__file__).resolve().parent
 sys.path.append(str(CUR_DIR.parent.parent))
