--- conflicted
+++ resolved
@@ -2,19 +2,17 @@
 # Licensed under the MIT License.
 
 import abc
-from typing import Optional, Text, Union
-
+from typing import Union, Text, Optional
 import numpy as np
 import pandas as pd
 
+from qlib.utils.data import robust_zscore, zscore
+from ...constant import EPS
+from .utils import fetch_df_by_index
+from ...utils.serial import Serializable
+from ...utils.paral import datetime_groupby_apply
+from qlib.data.inst_processor import InstProcessor
 from qlib.data import D
-from qlib.data.inst_processor import InstProcessor
-from qlib.utils.data import robust_zscore, zscore
-
-from ...constant import EPS
-from ...utils.paral import datetime_groupby_apply
-from ...utils.serial import Serializable
-from .utils import fetch_df_by_index
 
 
 def get_group_columns(df: pd.DataFrame, group: Union[Text, None]):
@@ -347,11 +345,6 @@
         # try not modify original dataframe
         if not isinstance(self.fields_group, list):
             self.fields_group = [self.fields_group]
-<<<<<<< HEAD
-        for g in self.fields_group:
-            cols = get_group_columns(df, g)
-            df.loc[:, cols] = df.loc[:, cols].groupby("datetime", group_keys=False).apply(self.zscore_func)
-=======
         # depress warning by references:
         # https://stackoverflow.com/questions/20625582/how-to-deal-with-settingwithcopywarning-in-pandas
         # https://pandas.pydata.org/pandas-docs/stable/user_guide/options.html#getting-and-setting-options
@@ -359,7 +352,6 @@
             for g in self.fields_group:
                 cols = get_group_columns(df, g)
                 df[cols] = df[cols].groupby("datetime", group_keys=False).apply(self.zscore_func)
->>>>>>> ecbeeafd
         return df
 
 
