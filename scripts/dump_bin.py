# Copyright (c) Microsoft Corporation.
# Licensed under the MIT License.

import abc
import shutil
import struct
import traceback
from concurrent.futures import ProcessPoolExecutor, ThreadPoolExecutor, as_completed
from functools import partial
from pathlib import Path
from typing import Iterable, List, Union
import yaml
import fire
import numpy as np
import pandas as pd
from loguru import logger
from tqdm import tqdm

from qlib.utils import code_to_fname, fname_to_code

DATA_TYPE = "<d"
DATA_SIZE = struct.calcsize(DATA_TYPE)


class DumpDataBase:
    INSTRUMENTS_START_FIELD = "start_datetime"
    INSTRUMENTS_END_FIELD = "end_datetime"
    CALENDARS_DIR_NAME = "calendars"
    FEATURES_DIR_NAME = "features"
    INSTRUMENTS_DIR_NAME = "instruments"
    DUMP_FILE_SUFFIX = ".bin"
    DAILY_FORMAT = "%Y-%m-%d"
    HIGH_FREQ_FORMAT = "%Y-%m-%d %H:%M:%S"
    INSTRUMENTS_SEP = "\t"
    INSTRUMENTS_FILE_NAME = "all.txt"

    def __init__(
        self,
        csv_path: str,
        qlib_dir: str,
        backup_dir: str = None,
        freq: str = "day",
        max_workers: int = 16,
        date_field_name: str = "date",
        file_suffix: str = ".csv",
        symbol_field_name: str = "symbol",
        exclude_fields: str = "",
        include_fields: str = "",
        limit_nums: int = None,
    ):
        """

        Parameters
        ----------
        csv_path: str
            stock data path or directory
        qlib_dir: str
            qlib(dump) data director
        backup_dir: str, default None
            if backup_dir is not None, backup qlib_dir to backup_dir
        freq: str, default "day"
            transaction frequency
        max_workers: int, default None
            number of threads
        date_field_name: str, default "date"
            the name of the date field in the csv
        file_suffix: str, default ".csv"
            file suffix
        symbol_field_name: str, default "symbol"
            symbol field name
        include_fields: tuple
            dump fields
        exclude_fields: tuple
            fields not dumped
        limit_nums: int
            Use when debugging, default None
        """
        csv_path = Path(csv_path).expanduser()
        if isinstance(exclude_fields, str):
            exclude_fields = exclude_fields.split(",")
        if isinstance(include_fields, str):
            include_fields = include_fields.split(",")
        self._exclude_fields = tuple(filter(lambda x: len(x) > 0, map(str.strip, exclude_fields)))
        self._include_fields = tuple(filter(lambda x: len(x) > 0, map(str.strip, include_fields)))
        self.file_suffix = file_suffix
        self.symbol_field_name = symbol_field_name
        self.csv_files = sorted(csv_path.glob(f"*{self.file_suffix}") if csv_path.is_dir() else [csv_path])
        if limit_nums is not None:
            self.csv_files = self.csv_files[: int(limit_nums)]
        self.qlib_dir = Path(qlib_dir).expanduser()
        self.backup_dir = backup_dir if backup_dir is None else Path(backup_dir).expanduser()
        if backup_dir is not None:
            self._backup_qlib_dir(Path(backup_dir).expanduser())

        self.freq = freq
        self.calendar_format = self.DAILY_FORMAT if self.freq == "day" else self.HIGH_FREQ_FORMAT

        self.works = max_workers
        self.date_field_name = date_field_name

        self._setting_file = self.qlib_dir.joinpath("data_setting.yaml")
        if self._setting_file.exists():
            with open(self._setting_file, "r") as f:
                self._data_settings = yaml.load(f, Loader=yaml.Loader)
            if "float_data_type" not in self._data_settings:
                self._data_settings["float_data_type"] = DATA_TYPE
            self._data_settings["float_data_size"] = struct.calcsize(self._data_settings["float_data_type"])
        else:
            self._data_settings = {"float_data_type": DATA_TYPE, "float_data_size": DATA_SIZE}

        self._calendars_dir = self.qlib_dir.joinpath(self.CALENDARS_DIR_NAME)
        self._features_dir = self.qlib_dir.joinpath(self.FEATURES_DIR_NAME)
        self._instruments_dir = self.qlib_dir.joinpath(self.INSTRUMENTS_DIR_NAME)
        self._instruments_filename = (
            self.INSTRUMENTS_FILE_NAME
            if freq == "day"
            else self.INSTRUMENTS_FILE_NAME.replace(".txt", f"_{self.freq}.txt")
        )

        self._calendars_list = []

        self._kwargs = {}

    def _backup_qlib_dir(self, target_dir: Path):
        shutil.copytree(str(self.qlib_dir.resolve()), str(target_dir.resolve()))

    def _format_datetime(self, datetime_d: [str, pd.Timestamp]):
        datetime_d = pd.Timestamp(datetime_d)
        return datetime_d.strftime(self.calendar_format)

    def _get_date(
        self, file_or_df: [Path, pd.DataFrame], *, is_begin_end: bool = False, as_set: bool = False
    ) -> Iterable[pd.Timestamp]:
        if not isinstance(file_or_df, pd.DataFrame):
            df = self._get_source_data(file_or_df)
        else:
            df = file_or_df
        if df.empty or self.date_field_name not in df.columns.tolist():
            _calendars = pd.Series(dtype=self._data_settings["float_data_type"])
        else:
            _calendars = df[self.date_field_name]

        if is_begin_end and as_set:
            return (_calendars.min(), _calendars.max()), set(_calendars)  # noqa
        elif is_begin_end:
            return _calendars.min(), _calendars.max()
        elif as_set:
            return set(_calendars)
        else:
            return _calendars.tolist()

    def _get_source_data(self, file_path: Path) -> pd.DataFrame:
        df = pd.read_csv(str(file_path.resolve()), low_memory=False)
        df[self.date_field_name] = df[self.date_field_name].astype(str).astype("datetime64[ns]")
        # df.drop_duplicates([self.date_field_name], inplace=True)
        return df

    def get_symbol_from_file(self, file_path: Path) -> str:
        return fname_to_code(file_path.name[: -len(self.file_suffix)].strip().lower())

    def get_dump_fields(self, df_columns: Iterable[str]) -> Iterable[str]:
        return (
            self._include_fields
            if self._include_fields
            else set(df_columns) - set(self._exclude_fields)
            if self._exclude_fields
            else df_columns
        )

    @staticmethod
    def _read_calendars(calendar_path: Path) -> List[pd.Timestamp]:
        return sorted(
            map(
                pd.Timestamp,
                pd.read_csv(calendar_path, header=None).loc[:, 0].tolist(),
            )
        )

    def _read_instruments(self, instrument_path: Path) -> pd.DataFrame:
        df = pd.read_csv(
            instrument_path,
            sep=self.INSTRUMENTS_SEP,
            names=[
                self.symbol_field_name,
                self.INSTRUMENTS_START_FIELD,
                self.INSTRUMENTS_END_FIELD,
            ],
        )

        return df

    def save_calendars(self, calendars_data: list):
        self._calendars_dir.mkdir(parents=True, exist_ok=True)
        calendars_path = str(self._calendars_dir.joinpath(f"{self.freq}.txt").expanduser().resolve())
<<<<<<< HEAD
        result_calendars_list = list(map(lambda x: self._format_datetime(x), calendars_data))
        np.savetxt(calendars_path, result_calendars_list, fmt="%s", encoding="utf-8")  # noqa
=======
        result_calendars_list = [self._format_datetime(x) for x in calendars_data]
        np.savetxt(calendars_path, result_calendars_list, fmt="%s", encoding="utf-8")
>>>>>>> 98f569ee

    def save_instruments(self, instruments_data: Union[list, pd.DataFrame]):
        self._instruments_dir.mkdir(parents=True, exist_ok=True)
        instruments_path = str(self._instruments_dir.joinpath(self._instruments_filename).resolve())
        if isinstance(instruments_data, pd.DataFrame):
            _df_fields = [self.symbol_field_name, self.INSTRUMENTS_START_FIELD, self.INSTRUMENTS_END_FIELD]
            instruments_data = instruments_data.loc[:, _df_fields]
            instruments_data[self.symbol_field_name] = instruments_data[self.symbol_field_name].apply(
                lambda x: fname_to_code(x.lower()).upper()
            )
            instruments_data.to_csv(instruments_path, header=False, sep=self.INSTRUMENTS_SEP, index=False)
        else:
            np.savetxt(instruments_path, instruments_data, fmt="%s", encoding="utf-8")  # noqa

    def data_merge_calendar(self, df: pd.DataFrame, calendars_list: List[pd.Timestamp]) -> pd.DataFrame:
        # calendars
        calendars_df = pd.DataFrame(data=calendars_list, columns=[self.date_field_name])
        calendars_df[self.date_field_name] = calendars_df[self.date_field_name].astype("datetime64[ns]")
        cal_df = calendars_df[
            (calendars_df[self.date_field_name] >= df[self.date_field_name].min())
            & (calendars_df[self.date_field_name] <= df[self.date_field_name].max())
        ]
        # align index
        cal_df.set_index(self.date_field_name, inplace=True)
        df.set_index(self.date_field_name, inplace=True)
        r_df = df.reindex(cal_df.index)
        return r_df

    def get_datetime_index(self, min_date) -> int:
        return self._calendars_list.index(min_date)

    def _data_to_bin(self, df: pd.DataFrame, calendar_list: List[pd.Timestamp], features_dir: Path):
        if df.empty:
            logger.warning(f"{features_dir.name} data is None or empty")
            return
        if not calendar_list:
            logger.warning("calendar_list is empty")
            return
        # align index
        _df = self.data_merge_calendar(df, calendar_list)
        if _df.empty:
            logger.warning(f"{features_dir.name} data is not in calendars")
            return
        # used when creating a bin file
        date_index = self.get_datetime_index(_df.index.min())

        for field in self.get_dump_fields(_df.columns):
            bin_path = features_dir.joinpath(f"{field.lower()}.{self.freq}{self.DUMP_FILE_SUFFIX}")
            if field not in _df.columns:
                continue
            if bin_path.exists():
                self._append_data_to_bin(bin_path, _df[field], date_index)
            else:
                np.hstack([date_index, _df[field]]).astype(self._data_settings["float_data_type"]).tofile(
                    str(bin_path.resolve())
                )

    def _dump_bin(self, file_or_data: [Path, pd.DataFrame], calendar_list: List[pd.Timestamp]):
        if not calendar_list:
            logger.warning("calendar_list is empty")
            return
        if isinstance(file_or_data, pd.DataFrame):
            if file_or_data.empty:
                return
            code = fname_to_code(str(file_or_data.iloc[0][self.symbol_field_name]).lower())
            df = file_or_data
        elif isinstance(file_or_data, Path):
            code = self.get_symbol_from_file(file_or_data)
            df = self._get_source_data(file_or_data)
        else:
            raise ValueError(f"not support {type(file_or_data)}")
        if df is None or df.empty:
            logger.warning(f"{code} data is None or empty")
            return

        # try to remove duplicated rows, or it will cause exception when reindex.
        df = df.drop_duplicates(self.date_field_name)

        # features save dir
        features_dir = self._features_dir.joinpath(code_to_fname(code).lower())
        features_dir.mkdir(parents=True, exist_ok=True)
        self._data_to_bin(df, calendar_list, features_dir)

    @abc.abstractmethod
    def dump(self):
        raise NotImplementedError("dump not implemented!")

    @abc.abstractmethod
    def _dump_features(self):
        raise NotImplementedError("_dump_features not implemented!")

    def dump_features(self):
        self._dump_features()

    def _append_data_to_bin(self, bin_path, field_data, date_index):
        np.hstack([date_index, field_data]).astype(self._data_settings["float_data_type"]).tofile(
            str(bin_path.resolve())
        )

    def __call__(self, *args, **kwargs):
        self.dump()


class DumpDataAll(DumpDataBase):
    def _get_all_date(self):
        logger.info("start get all date......")
        all_datetime = set()
        date_range_list = []
        _fun = partial(self._get_date, as_set=True, is_begin_end=True)
        with tqdm(total=len(self.csv_files)) as p_bar:
            with ProcessPoolExecutor(max_workers=self.works) as executor:
                for file_path, ((_begin_time, _end_time), _set_calendars) in zip(
                    self.csv_files, executor.map(_fun, self.csv_files)
                ):
                    all_datetime = all_datetime | _set_calendars
                    if isinstance(_begin_time, pd.Timestamp) and isinstance(_end_time, pd.Timestamp):
                        _begin_time = self._format_datetime(_begin_time)
                        _end_time = self._format_datetime(_end_time)
                        symbol = self.get_symbol_from_file(file_path)
                        _inst_fields = [symbol.upper(), _begin_time, _end_time]
                        date_range_list.append(f"{self.INSTRUMENTS_SEP.join(_inst_fields)}")
                    p_bar.update()
        self._kwargs["all_datetime_set"] = all_datetime
        self._kwargs["date_range_list"] = date_range_list
        logger.info("end of get all date.\n")

    def _dump_calendars(self):
        logger.info("start dump calendars......")
        self._calendars_list = sorted(map(pd.Timestamp, self._kwargs["all_datetime_set"]))
        self.save_calendars(self._calendars_list)
        logger.info("end of calendars dump.\n")

    def _dump_instruments(self):
        logger.info("start dump instruments......")
        self.save_instruments(self._kwargs["date_range_list"])
        logger.info("end of instruments dump.\n")

    def _dump_features(self):
        logger.info("start dump features......")
        _dump_func = partial(self._dump_bin, calendar_list=self._calendars_list)
        with tqdm(total=len(self.csv_files)) as p_bar:
            with ProcessPoolExecutor(max_workers=self.works) as executor:
                for _ in executor.map(_dump_func, self.csv_files):
                    p_bar.update()

        logger.info("end of features dump.\n")

    def dump(self):
        self._get_all_date()
        self._dump_calendars()
        self._dump_instruments()
        self._dump_features()
        with open(self._setting_file, "w") as f:
            yaml.dump(self._data_settings, f)


class DumpDataFix(DumpDataAll):
    def _dump_instruments(self):
        logger.info("start fix dump instruments......")
        _fun = partial(self._get_date, is_begin_end=True)
        new_stock_files = sorted(
            filter(
                lambda x: fname_to_code(x.name[: -len(self.file_suffix)].strip().lower()).upper()
                not in self._old_instruments,
                self.csv_files,
            )
        )
        with tqdm(total=len(new_stock_files)) as p_bar:
            with ProcessPoolExecutor(max_workers=self.works) as execute:
                for file_path, (_begin_time, _end_time) in zip(new_stock_files, execute.map(_fun, new_stock_files)):
                    if isinstance(_begin_time, pd.Timestamp) and isinstance(_end_time, pd.Timestamp):
                        symbol = fname_to_code(self.get_symbol_from_file(file_path).lower()).upper()
                        _dt_map = self._old_instruments.setdefault(symbol, dict())
                        _dt_map[self.INSTRUMENTS_START_FIELD] = self._format_datetime(_begin_time)
                        _dt_map[self.INSTRUMENTS_END_FIELD] = self._format_datetime(_end_time)
                    p_bar.update()
        _inst_df = pd.DataFrame.from_dict(self._old_instruments, orient="index")
        _inst_df.index.names = [self.symbol_field_name]
        self.save_instruments(_inst_df.reset_index())
        logger.info("end of instruments dump.\n")

    def dump(self, data_settings: dict = None):
        self._calendars_list = self._read_calendars(self._calendars_dir.joinpath(f"{self.freq}.txt"))
        # noinspection PyAttributeOutsideInit
        self._old_instruments = (
            self._read_instruments(self._instruments_dir.joinpath(self._instruments_filename))
            .set_index([self.symbol_field_name])
            .to_dict(orient="index")
        )  # type: dict
        self._dump_instruments()
        self._dump_features()


class DumpDataUpdateBase(DumpDataBase):
    def __init__(
        self,
        csv_path: str,
        qlib_dir: str,
        backup_dir: str = None,
        freq: str = "day",
        max_workers: int = 16,
        date_field_name: str = "date",
        file_suffix: str = ".csv",
        symbol_field_name: str = "symbol",
        exclude_fields: str = "",
        include_fields: str = "",
        limit_nums: int = None,
    ):
        """

        Parameters
        ----------
        csv_path: str
            stock data path or directory
        qlib_dir: str
            qlib(dump) data director
        backup_dir: str, default None
            if backup_dir is not None, backup qlib_dir to backup_dir
        freq: str, default "day"
            transaction frequency
        max_workers: int, default None
            number of threads
        date_field_name: str, default "date"
            the name of the date field in the csv
        file_suffix: str, default ".csv"
            file suffix
        symbol_field_name: str, default "symbol"
            symbol field name
        include_fields: tuple
            dump fields
        exclude_fields: tuple
            fields not dumped
        limit_nums: int
            Use when debugging, default None
        """
        super().__init__(
            csv_path,
            qlib_dir,
            backup_dir,
            freq,
            max_workers,
            date_field_name,
            file_suffix,
            symbol_field_name,
            exclude_fields,
            include_fields,
            limit_nums,
        )
        self._old_calendar_list = self._read_calendars(self._calendars_dir.joinpath(f"{self.freq}.txt"))
        # NOTE: all.txt only exists once for each stock
        # NOTE: if a stock corresponds to multiple different time ranges, user need to modify self._update_instruments
        self._update_instruments = (
            self._read_instruments(self._instruments_dir.joinpath(self._instruments_filename))
            .set_index([self.symbol_field_name])
            .to_dict(orient="index")
        )  # type: dict

        # load all csv files
        self._all_data = self._load_all_source_data()  # type: pd.DataFrame
        self._calendars_list = self._old_calendar_list + sorted(
            filter(lambda x: x > self._old_calendar_list[-1], self._all_data[self.date_field_name].unique())
        )

    def _load_all_source_data(self):
        # NOTE: Need more memory
        logger.info("start load all source data....")
        all_df = []

        def _read_csv(file_path: Path):
            _df = pd.read_csv(file_path, parse_dates=[self.date_field_name])
            if self.symbol_field_name not in _df.columns:
                _df[self.symbol_field_name] = self.get_symbol_from_file(file_path)
            return _df

        with tqdm(total=len(self.csv_files)) as p_bar:
            with ThreadPoolExecutor(max_workers=self.works) as executor:
                for df in executor.map(_read_csv, self.csv_files):
                    if not df.empty:
                        all_df.append(df)
                    p_bar.update()

        logger.info("end of load all data.\n")
        return pd.concat(all_df, sort=False)

    def _get_update_calendar(self, code: str, df: pd.DataFrame) -> List[pd.Timestamp]:
        raise NotImplementedError("implement in child classes")

    def _dump_calendars(self):
        pass

    def _dump_instruments(self):
        pass

    def _dump_features(self):
        logger.info("start dump features......")
        error_code = {}
        with ProcessPoolExecutor(max_workers=self.works) as executor:
            futures = {}
            for _code, _df in self._all_data.groupby(self.symbol_field_name):
                _code = fname_to_code(str(_code).lower()).upper()
                _start, _end = self._get_date(_df, is_begin_end=True)
                if not (isinstance(_start, pd.Timestamp) and isinstance(_end, pd.Timestamp)):
                    continue
                if _code in self._update_instruments:
                    _update_calendars = self._get_update_calendar(_code, _df)
                    if _update_calendars:
                        self._update_instruments[_code][self.INSTRUMENTS_END_FIELD] = self._format_datetime(_end)
                        futures[executor.submit(self._dump_bin, _df, _update_calendars)] = _code
                else:
                    # new stock
                    _dt_range = self._update_instruments.setdefault(_code, dict())
                    _dt_range[self.INSTRUMENTS_START_FIELD] = self._format_datetime(_start)
                    _dt_range[self.INSTRUMENTS_END_FIELD] = self._format_datetime(_end)
                    futures[executor.submit(self._dump_bin, _df, self._calendars_list)] = _code

            with tqdm(total=len(futures)) as p_bar:
                for _future in as_completed(futures):
                    try:
                        _future.result()
                    except Exception:
                        error_code[futures[_future]] = traceback.format_exc()
                    p_bar.update()
            logger.info(f"dump bin errors: {error_code}")

        logger.info("end of features dump.\n")

    def dump(self):
        self.save_calendars(self._calendars_list)
        self._dump_features()
        df = pd.DataFrame.from_dict(self._update_instruments, orient="index")
        df.index.names = [self.symbol_field_name]
        self.save_instruments(df.reset_index())


class DumpDataUpdate(DumpDataUpdateBase):
    def _get_update_calendar(self, code: str, df: pd.DataFrame) -> List[pd.Timestamp]:
        _update_calendars = (
            df[df[self.date_field_name] > self._update_instruments[code][self.INSTRUMENTS_END_FIELD]][
                self.date_field_name
            ]
            .sort_values()
            .to_list()
        )
        return _update_calendars

    def _append_data_to_bin(self, bin_path, field_data, date_index):
        if bin_path.exists():
            with bin_path.open("rb+") as fp:
                (start_idx,) = struct.unpack(
                    self._data_settings["float_data_type"], fp.read(self._data_settings["float_data_size"])
                )
                fp.seek(0, 2)
                if start_idx + fp.tell() // self._data_settings["float_data_size"] - 1 < date_index:
                    logger.warning(
                        f"potential mismatch data and calendar "
                        f"{start_idx + fp.tell() // self._data_settings['float_data_size'] - 1} != {date_index}"
                    )
                np.array(field_data).astype(self._data_settings["float_data_type"]).tofile(fp)


class DumpDataOverwrite(DumpDataUpdateBase):
    def _get_update_calendar(self, code: str, df: pd.DataFrame) -> List[pd.Timestamp]:
        _update_calendars = df[self.date_field_name].sort_values().tolist()
        return _update_calendars

    def _append_data_to_bin(self, bin_path, field_data, date_index):
        if bin_path.exists():
            with bin_path.open("rb+") as fp:
                (start_idx,) = struct.unpack(
                    self._data_settings["float_data_type"], fp.read(self._data_settings["float_data_size"])
                )
                fp.truncate(max(0, date_index - int(start_idx) + 1) * self._data_settings["float_data_size"])
                if date_index >= start_idx:
                    fp.seek(0, 2)
                else:
                    fp.seek(0, 0)
                    fp.write(struct.pack(self._data_settings["float_data_type"], date_index))
                np.array(field_data).astype(self._data_settings["float_data_type"]).tofile(fp)


if __name__ == "__main__":
    fire.Fire({"dump_all": DumpDataAll, "dump_fix": DumpDataFix, "dump_update": DumpDataUpdate})<|MERGE_RESOLUTION|>--- conflicted
+++ resolved
@@ -5,11 +5,12 @@
 import shutil
 import struct
 import traceback
-from concurrent.futures import ProcessPoolExecutor, ThreadPoolExecutor, as_completed
-from functools import partial
+import yaml
 from pathlib import Path
 from typing import Iterable, List, Union
-import yaml
+from functools import partial
+from concurrent.futures import ThreadPoolExecutor, as_completed, ProcessPoolExecutor
+
 import fire
 import numpy as np
 import pandas as pd
@@ -192,13 +193,8 @@
     def save_calendars(self, calendars_data: list):
         self._calendars_dir.mkdir(parents=True, exist_ok=True)
         calendars_path = str(self._calendars_dir.joinpath(f"{self.freq}.txt").expanduser().resolve())
-<<<<<<< HEAD
-        result_calendars_list = list(map(lambda x: self._format_datetime(x), calendars_data))
+        result_calendars_list = [self._format_datetime(x) for x in calendars_data]
         np.savetxt(calendars_path, result_calendars_list, fmt="%s", encoding="utf-8")  # noqa
-=======
-        result_calendars_list = [self._format_datetime(x) for x in calendars_data]
-        np.savetxt(calendars_path, result_calendars_list, fmt="%s", encoding="utf-8")
->>>>>>> 98f569ee
 
     def save_instruments(self, instruments_data: Union[list, pd.DataFrame]):
         self._instruments_dir.mkdir(parents=True, exist_ok=True)
