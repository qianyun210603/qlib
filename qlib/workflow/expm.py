--- conflicted
+++ resolved
@@ -37,11 +37,7 @@
         self._active_exp_uri = None  # No active experiments. So it is set to None
         self._default_exp_name = default_exp_name
         self.active_experiment = None  # only one experiment can be active each time
-<<<<<<< HEAD
-        logger.debug(f"experiment manager uri is at {self._current_uri}")
-=======
         logger.info(f"experiment manager uri is at {self.uri}")
->>>>>>> 8a324089
 
     def __repr__(self):
         return "{name}(uri={uri})".format(name=self.__class__.__name__, uri=self.uri)
@@ -336,7 +332,6 @@
         recorder_id: Optional[Text] = None,
         recorder_name: Optional[Text] = None,
         resume: bool = False,
-        **kwargs,
     ):
         # Create experiment
         if experiment_name is None:
@@ -349,11 +344,7 @@
 
         return self.active_experiment
 
-<<<<<<< HEAD
-    def end_exp(self, recorder_status: Text = Recorder.STATUS_S, **kwargs):
-=======
     def _end_exp(self, recorder_status: Text = Recorder.STATUS_S):
->>>>>>> 8a324089
         if self.active_experiment is not None:
             self.active_experiment.end(recorder_status)
             self.active_experiment = None
