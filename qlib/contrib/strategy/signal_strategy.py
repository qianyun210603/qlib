--- conflicted
+++ resolved
@@ -78,7 +78,7 @@
         return self.risk_degree
 
     @abc.abstractmethod
-    def generate_trade_candidates(self, trade_start_time, trade_end_time, *args, **kwargs) -> pd.DataFrame:
+    def generate_trade_candidates(self, trade_time, *args, redundancy=0, **kwargs) -> pd.DataFrame:
         raise NotImplementedError("Implement in subclasses")
 
 
@@ -159,7 +159,14 @@
 
         return pred_score, list(remain_holding), list(force_sell)
 
-    def _generate_buy_sell_list(self, *args, redundancy=0, **kwargs) -> Tuple[List, List]:
+    def _generate_buy_sell_list( self,
+                                pred_score,
+                                current_stock_list,
+                                trade_start_time,
+                                trade_end_time,
+                                pred_start_time,
+                                pred_end_time,
+                                redundancy=0) -> Tuple[List, List]:
         raise NotImplementedError("Please implement `_generate_buy_sell_list` method")
 
     def _generate_decisions_from_bs_list(
@@ -254,10 +261,6 @@
         current_temp = copy.deepcopy(self.trade_position)
         current_stock_list = current_temp.get_stock_list()
 
-<<<<<<< HEAD
-        buy, sell = self._generate_buy_sell_list(pred_score, current_stock_list, trade_start_time, trade_end_time)
-        return self._generate_decisions_from_bs_list(current_temp, buy, sell, trade_start_time, trade_end_time)
-=======
         buy, sell = self._generate_buy_sell_list(
             pred_score, current_stock_list, trade_start_time, trade_end_time, pred_start_time, pred_end_time
         )
@@ -265,7 +268,7 @@
             current_temp, buy, sell, trade_start_time, trade_end_time, pred_start_time, pred_end_time
         )
 
-    def generate_trade_candidates(self, trade_time, redundancy=0) -> pd.DataFrame:
+    def generate_trade_candidates(self, trade_time, *args, redundancy=0, **kwargs) -> pd.DataFrame:
         trade_step, _ = self.trade_calendar.get_range_idx(trade_time, trade_time)
         trade_start_time, trade_end_time = self.trade_calendar.get_step_time(trade_step)
         pred_start_time, pred_end_time = self.trade_calendar.get_step_time(trade_step, shift=1)
@@ -337,7 +340,6 @@
         )
 
         return df
->>>>>>> 52d34189
 
 
 class TopkDropoutStrategy(BaseTopkStrategy):
@@ -542,7 +544,7 @@
         self.only_tradable = only_tradable
 
     def _generate_buy_sell_list(
-        self, pred_score, current_stock_list, trade_start_time, trade_end_time, pred_start_time, pred_end_time
+        self, pred_score, current_stock_list, trade_start_time, trade_end_time, pred_start_time, pred_end_time, redundancy=0
     ):
         pred_score, current_stock_list, removed_from_population = self.filter_instruments_by_market(
             pred_score, current_stock_list, trade_start_time, trade_end_time
@@ -659,6 +661,7 @@
 
 
 class EnhancedIndexingStrategy(WeightStrategyBase):
+
     """Enhanced Indexing Strategy
 
     Enhanced indexing combines the arts of active management and passive management,
