# Copyright (c) Microsoft Corporation.
# Licensed under the MIT License.
import os
import copy
import warnings
import numpy as np
import pandas as pd

from typing import Dict, List, Text, Tuple, Union

from qlib.data import D
from qlib.data.dataset import Dataset
from qlib.model.base import BaseModel
from qlib.strategy.base import BaseStrategy
from qlib.backtest.position import Position
from qlib.backtest.signal import Signal, create_signal_from
from qlib.backtest.decision import Order, OrderDir, TradeDecisionWO
from qlib.log import get_module_logger
from qlib.utils import get_pre_trading_date, load_dataset
from qlib.contrib.strategy.order_generator import OrderGenWOInteract
from qlib.contrib.strategy.optimizer import EnhancedIndexingOptimizer


class BaseSignalStrategy(BaseStrategy):
    def __init__(
        self,
        *,
        signal: Union[Signal, Tuple[BaseModel, Dataset], List, Dict, Text, pd.Series, pd.DataFrame] = None,
        model=None,
        dataset=None,
        risk_degree: float = 0.95,
        trade_exchange=None,
        level_infra=None,
        common_infra=None,
        **kwargs,
    ):
        """
        Parameters
        -----------
        signal :
            the information to describe a signal. Please refer to the docs of `qlib.backtest.signal.create_signal_from`
            the decision of the strategy will base on the given signal
        risk_degree : float
            position percentage of total value.
        trade_exchange : Exchange
            exchange that provides market info, used to deal order and generate report
            - If `trade_exchange` is None, self.trade_exchange will be set with common_infra
            - It allowes different trade_exchanges is used in different executions.
            - For example:
                - In daily execution, both daily exchange and minutely are usable, but the daily exchange is recommended because it run faster.
                - In minutely execution, the daily exchange is not usable, only the minutely exchange is recommended.

        """
        super().__init__(level_infra=level_infra, common_infra=common_infra, trade_exchange=trade_exchange, **kwargs)

        self.risk_degree = risk_degree

        # This is trying to be compatible with previous version of qlib task config
        if model is not None and dataset is not None:
            warnings.warn("`model` `dataset` is deprecated; use `signal`.", DeprecationWarning)
            signal = model, dataset

        self.signal: Signal = create_signal_from(signal)

    def get_risk_degree(self, trade_step=None):
        """get_risk_degree
        Return the proportion of your total value you will used in investment.
        Dynamically risk_degree will result in Market timing.
        """
        # It will use 95% amount of your total value by default
        return self.risk_degree

class BaseTopkStrategy(BaseSignalStrategy):
    """
    hold top k instruments with equal amount of market value based on score
    (to reduce turnover we may switch less than k instruments in one period, so it is not exactly equal amount of top k.
    """
    def __init__(self, hold_thresh, **kwargs):
        self.hold_thresh = hold_thresh
        super().__init__(**kwargs)

    def _generate_buy_sell_list(self, pred_score, trade_start_time, trade_end_time):
        raise NotImplementedError("Please implement `_generate_buy_sell_list` method")

    def generate_trade_decision(self, execute_result=None):
        # get the number of trading step finished, trade_step can be [0, 1, 2, ..., trade_len - 1]
        trade_step = self.trade_calendar.get_trade_step()
        trade_start_time, trade_end_time = self.trade_calendar.get_step_time(trade_step)
        pred_start_time, pred_end_time = self.trade_calendar.get_step_time(trade_step, shift=1)
        pred_score = self.signal.get_signal(start_time=pred_start_time, end_time=pred_end_time)
        # NOTE: the current version of topk dropout strategy can't handle pd.DataFrame(multiple signal)
        # So it only leverage the first col of signal
        if isinstance(pred_score, pd.DataFrame):
            pred_score = pred_score.iloc[:, 0]
        if pred_score is None:
            return TradeDecisionWO([], self)
        current_temp = copy.deepcopy(self.trade_position)
        # generate order list for this adjust date
        sell_order_list = []
        buy_order_list = []
        cash = current_temp.get_cash()
        current_stock_list = current_temp.get_stock_list()

        buy, sell = self._generate_buy_sell_list(pred_score, trade_start_time, trade_end_time)

        for code in current_stock_list:
            if not self.trade_exchange.is_stock_tradable(
                stock_id=code, start_time=trade_start_time, end_time=trade_end_time
            ):
                continue
            if code in sell:
                # check hold limit
                time_per_step = self.trade_calendar.get_freq()
                if current_temp.get_stock_count(code, bar=time_per_step) < self.hold_thresh:
                    continue
                # sell order
                sell_amount = current_temp.get_stock_amount(code=code)
                factor = self.trade_exchange.get_factor(
                    stock_id=code, start_time=trade_start_time, end_time=trade_end_time
                )
                sell_amount = self.trade_exchange.round_amount_by_trade_unit(sell_amount, factor)
                sell_order = Order(
                    stock_id=code,
                    amount=sell_amount,
                    start_time=trade_start_time,
                    end_time=trade_end_time,
                    direction=Order.SELL,  # 0 for sell, 1 for buy
                )
                # is order executable
                if self.trade_exchange.check_order(sell_order):
                    sell_order_list.append(sell_order)
                    trade_val, trade_cost, trade_price = self.trade_exchange.deal_order(
                        sell_order, position=current_temp
                    )
                    # update cash
                    cash += trade_val - trade_cost
        # buy new stock
        # note the current has been changed
        value = cash * self.risk_degree / len(buy) if len(buy) > 0.0 else 0.0

        # open_cost should be considered in the real trading environment, while the backtest in evaluate.py does not
        # consider it as the aim of demo is to accomplish same strategy as evaluate.py, so comment out this line
        # value = value / (1+self.trade_exchange.open_cost) # set open_cost limit
        for code in buy:
            # check is stock suspended
            if not self.trade_exchange.is_stock_tradable(
                stock_id=code, start_time=trade_start_time, end_time=trade_end_time
            ):
                continue
            # buy order
            buy_price = self.trade_exchange.get_deal_price(
                stock_id=code, start_time=trade_start_time, end_time=trade_end_time, direction=OrderDir.BUY
            )
            buy_amount = value / buy_price
            factor = self.trade_exchange.get_factor(stock_id=code, start_time=trade_start_time, end_time=trade_end_time)
            buy_amount = self.trade_exchange.round_amount_by_trade_unit(buy_amount, factor)
            buy_order = Order(
                stock_id=code,
                amount=buy_amount,
                start_time=trade_start_time,
                end_time=trade_end_time,
                direction=Order.BUY,  # 1 for buy
            )
            buy_order_list.append(buy_order)
        return TradeDecisionWO(sell_order_list + buy_order_list, self)


class TopkDropoutStrategy(BaseTopkStrategy):
    # TODO:
    # 1. Supporting leverage the get_range_limit result from the decision
    # 2. Supporting alter_outer_trade_decision
    # 3. Supporting checking the availability of trade decision
    def __init__(
        self,
        *,
        topk,
        n_drop,
        method_sell="bottom",
        method_buy="top",
        hold_thresh=1,
        only_tradable=False,
        **kwargs,
    ):
        """
        Parameters
        -----------
        topk : int
            the number of stocks in the portfolio.
        n_drop : int
            number of stocks to be replaced in each trading date.
        method_sell : str
            dropout method_sell, random/bottom.
        method_buy : str
            dropout method_buy, random/top.
        hold_thresh : int
            minimum holding days
            before sell stock , will check current.get_stock_count(order.stock_id) >= self.hold_thresh.
        only_tradable : bool
            will the strategy only consider the tradable stock when buying and selling.
            if only_tradable:
                strategy will make decision with the tradable state of the stock info and avoid buy and sell them.
            else:
                strategy will make buy sell decision without checking the tradable state of the stock.
        """
        super().__init__(hold_thresh=hold_thresh, **kwargs)
        self.topk = topk
        self.n_drop = n_drop
        self.method_sell = method_sell
        self.method_buy = method_buy
        self.only_tradable = only_tradable

    def _generate_buy_sell_list(self, pred_score, trade_start_time, trade_end_time):
        if self.only_tradable:
            # If The strategy only consider tradable stock when make decision
            # It needs following actions to filter stocks
            def get_first_n(li, n, reverse=False):
                cur_n = 0
                res = []
                for si in reversed(li) if reverse else li:
                    if self.trade_exchange.is_stock_tradable(
                        stock_id=si, start_time=trade_start_time, end_time=trade_end_time
                    ):
                        res.append(si)
                        cur_n += 1
                        if cur_n >= n:
                            break
                return res[::-1] if reverse else res

            def get_last_n(li, n):
                return get_first_n(li, n, reverse=True)

            def filter_stock(li):
                return [
                    si
                    for si in li
                    if self.trade_exchange.is_stock_tradable(
                        stock_id=si, start_time=trade_start_time, end_time=trade_end_time
                    )
                ]

        else:
            # Otherwise, the stock will make decision with out the stock tradable info
            def get_first_n(li, n):
                return list(li)[:n]

            def get_last_n(li, n):
                return list(li)[-n:]

            def filter_stock(li):
                return li

        current_stock_list = self.trade_position.get_stock_list()

        last = pred_score[pred_score.index.isin(current_stock_list)].sort_values(ascending=False, kind='stable').index
        # The new stocks today want to buy **at most**
        if self.method_buy == "top":
            today = get_first_n(
                pred_score[~pred_score.index.isin(last)].sort_values(ascending=False, kind='stable').index,
                self.n_drop + self.topk - len(last),
            )
        elif self.method_buy == "random":
            topk_candi = get_first_n(pred_score.sort_values(ascending=False, kind='stable').index, self.topk)
            candi = list(filter(lambda x: x not in last, topk_candi))
            n = self.n_drop + self.topk - len(last)
            try:
                today = np.random.choice(candi, n, replace=False)
            except ValueError:
                today = candi
        else:
            raise NotImplementedError(f"This type of input is not supported")
        # combine(new stocks + last stocks),  we will drop stocks from this list
        # In case of dropping higher score stock and buying lower score stock.
        comb = pred_score.reindex(last.append(pd.Index(today))).sort_values(ascending=False, kind='stable').index

        # Get the stock list we really want to sell (After filtering the case that we sell high and buy low)
        if self.method_sell == "bottom":
            sell = last[last.isin(get_last_n(comb, self.n_drop))]
        elif self.method_sell == "random":
            candi = filter_stock(last)
            try:
                sell = pd.Index(np.random.choice(candi, self.n_drop, replace=False) if len(last) else [])
            except ValueError:  # No enough candidates
                sell = candi
        else:
            raise NotImplementedError(f"This type of input is not supported")

        # Get the stock list we really want to buy
        buy = today[: len(sell) + self.topk - len(last)]
<<<<<<< HEAD
        return buy, sell


class TopkKeepnDropoutStrategy(BaseTopkStrategy):
    # TODO:
    # 1. Supporting leverage the get_range_limit result from the decision
    # 2. Supporting alter_outer_trade_decision
    # 3. Supporting checking the availability of trade decision
    def __init__(
        self,
        *,
        topk,
        keepn,
        forcedropnum = 0,
        only_positive_score = False,
        only_tradable=False,
        **kwargs,
    ):
        """
        Parameters
        -----------
        topk : int
            the number of stocks in the portfolio.
        n_drop : int
            number of stocks to be replaced in each trading date.
        hold_thresh : int
            minimum holding days
            before sell stock , will check current.get_stock_count(order.stock_id) >= self.hold_thresh.
        only_tradable : bool
            will the strategy only consider the tradable stock when buying and selling.
            if only_tradable:
                strategy will make buy sell decision without checking the tradable state of the stock.
            else:
                strategy will make decision with the tradable state of the stock info and avoid buy and sell them.
        """
        super().__init__(hold_thresh=0, **kwargs)
        self.topk = topk
        self.keepn = keepn
        assert keepn >= topk, "number to keep must larger than top k"
        self.only_positive_score = only_positive_score
        self.forcedropnum = forcedropnum
        self.only_tradable = only_tradable

    def _generate_buy_sell_list(self, pred_score, trade_start_time, trade_end_time):
        current_stock_list = self.trade_position.get_stock_list()

        pred_df = pred_score.sort_values(ascending=False, kind='stable').to_frame()
        pred_df['current_hold'] = pred_df.index.isin(current_stock_list)
        pred_df['cum_current_hold'] = pred_df['current_hold'].cumsum()
        pred_df['tradable'] = pred_df.apply(
            lambda x: self.trade_exchange.is_stock_tradable(x.name, trade_start_time, trade_end_time),
            axis=1) if self.only_tradable else True
        pred_df['rank'] = list(range(len(pred_df)))
        pred_df['keep'] = pred_df.apply(
            lambda x: x['current_hold'] and (x['rank'] < self.keepn and x['cum_current_hold'] <= self.topk - self.forcedropnum
                      or not self.trade_exchange.is_stock_tradable(x.name, trade_start_time, trade_end_time)),
            axis=1)
        num_keep = pred_df.keep.sum()

        sell = pred_df[(~pred_df.keep) & pred_df.current_hold].index.tolist()
        buy = pred_df[~pred_df.current_hold & pred_df.tradable].iloc[:self.topk-num_keep].index.tolist()

        return buy, sell


class TopkDropout4ConvertStrategy(TopkDropoutStrategy):

    def _generate_buy_sell_list(self, pred_score: pd.Series, trade_start_time, trade_end_time):
        current_stock_list = self.trade_position.get_stock_list()

        pred_df = pred_score.to_frame(name='score')
        pred_df['current_hold'] = pred_df.index.isin(current_stock_list)

        pred_df['call_announced'] = pred_df.apply(
            lambda x: self.trade_exchange.quote.get_data(x.name, trade_start_time, trade_end_time, field="$call_announced", method='ts_data_last'),
            axis=1).fillna(1) > 0.5
        # pred_df['call_announced'] = False

        pred_df['tradestatusflag'] = pred_df.apply(
            lambda x: 0 if self.trade_exchange.is_stock_tradable(x.name, trade_start_time, trade_end_time)
            else 1 if x.current_hold else -1, axis=1
        ) if self.only_tradable else 0
        pred_df.sort_values(by=['tradestatusflag', 'score', 'current_hold'], ascending=False, inplace=True, kind='stable')

        # sell all sellable holdings which annouced force redemption
        sell = pred_df[pred_df.current_hold & (pred_df.tradestatusflag==0) & pred_df.call_announced].index.tolist()

        # drop items annouced force redemption
        pred_df = pred_df[~pred_df.call_announced]

        pred_df['rank'] = (pred_df['current_hold'] | (0==pred_df['tradestatusflag'])).cumsum()
        pred_df['cum_current_hold'] = pred_df['current_hold'].cumsum()
        # sell only contains called ones now
        additional_n_drop = max(0, self.n_drop - len(sell))

        pred_df['keep'] = pred_df['current_hold'] & ((pred_df['rank'] <= self.topk) | (pred_df['cum_current_hold'] <= len(current_stock_list) - additional_n_drop))

        num_keep = pred_df.keep.sum()

        sell.extend(pred_df[~pred_df.keep & (pred_df.tradestatusflag==0) & pred_df.current_hold].index.tolist())
        buy = pred_df[~pred_df.current_hold & (pred_df.tradestatusflag==0)].iloc[:self.topk-num_keep].index.tolist()

        return buy, sell
=======
        for code in current_stock_list:
            if not self.trade_exchange.is_stock_tradable(
                stock_id=code, start_time=trade_start_time, end_time=trade_end_time
            ):
                continue
            if code in sell:
                # check hold limit
                time_per_step = self.trade_calendar.get_freq()
                if current_temp.get_stock_count(code, bar=time_per_step) < self.hold_thresh:
                    continue
                # sell order
                sell_amount = current_temp.get_stock_amount(code=code)
                # sell_amount = self.trade_exchange.round_amount_by_trade_unit(sell_amount, factor)
                sell_order = Order(
                    stock_id=code,
                    amount=sell_amount,
                    start_time=trade_start_time,
                    end_time=trade_end_time,
                    direction=Order.SELL,  # 0 for sell, 1 for buy
                )
                # is order executable
                if self.trade_exchange.check_order(sell_order):
                    sell_order_list.append(sell_order)
                    trade_val, trade_cost, trade_price = self.trade_exchange.deal_order(
                        sell_order, position=current_temp
                    )
                    # update cash
                    cash += trade_val - trade_cost
        # buy new stock
        # note the current has been changed
        current_stock_list = current_temp.get_stock_list()
        value = cash * self.risk_degree / len(buy) if len(buy) > 0 else 0
>>>>>>> 5b5702f6



class WeightStrategyBase(BaseSignalStrategy):
    # TODO:
    # 1. Supporting leverage the get_range_limit result from the decision
    # 2. Supporting alter_outer_trade_decision
    # 3. Supporting checking the availability of trade decision
    def __init__(
        self,
        *,
        order_generator_cls_or_obj=OrderGenWOInteract,
        **kwargs,
    ):
        """
        signal :
            the information to describe a signal. Please refer to the docs of `qlib.backtest.signal.create_signal_from`
            the decision of the strategy will base on the given signal
        trade_exchange : Exchange
            exchange that provides market info, used to deal order and generate report
            - If `trade_exchange` is None, self.trade_exchange will be set with common_infra
            - It allowes different trade_exchanges is used in different executions.
            - For example:
                - In daily execution, both daily exchange and minutely are usable, but the daily exchange is recommended because it run faster.
                - In minutely execution, the daily exchange is not usable, only the minutely exchange is recommended.
        """
        super().__init__(**kwargs)

        if isinstance(order_generator_cls_or_obj, type):
            self.order_generator = order_generator_cls_or_obj()
        else:
            self.order_generator = order_generator_cls_or_obj

    def generate_target_weight_position(self, score, current, trade_start_time, trade_end_time):
        """
        Generate target position from score for this date and the current position.The cash is not considered in the position
        Parameters
        -----------
        score : pd.Series
            pred score for this trade date, index is stock_id, contain 'score' column.
        current : Position()
            current position.
        """
        raise NotImplementedError()

    def generate_trade_decision(self, execute_result=None):
        # generate_trade_decision
        # generate_target_weight_position() and generate_order_list_from_target_weight_position() to generate order_list

        # get the number of trading step finished, trade_step can be [0, 1, 2, ..., trade_len - 1]
        trade_step = self.trade_calendar.get_trade_step()
        trade_start_time, trade_end_time = self.trade_calendar.get_step_time(trade_step)
        pred_start_time, pred_end_time = self.trade_calendar.get_step_time(trade_step, shift=1)
        pred_score = self.signal.get_signal(start_time=pred_start_time, end_time=pred_end_time)
        if pred_score is None:
            return TradeDecisionWO([], self)
        current_temp = copy.deepcopy(self.trade_position)
        assert isinstance(current_temp, Position)  # Avoid InfPosition

        target_weight_position = self.generate_target_weight_position(
            score=pred_score, current=current_temp, trade_start_time=trade_start_time, trade_end_time=trade_end_time
        )
        order_list = self.order_generator.generate_order_list_from_target_weight_position(
            current=current_temp,
            trade_exchange=self.trade_exchange,
            risk_degree=self.get_risk_degree(trade_step),
            target_weight_position=target_weight_position,
            pred_start_time=pred_start_time,
            pred_end_time=pred_end_time,
            trade_start_time=trade_start_time,
            trade_end_time=trade_end_time,
        )
        return TradeDecisionWO(order_list, self)


class EnhancedIndexingStrategy(WeightStrategyBase):

    """Enhanced Indexing Strategy

    Enhanced indexing combines the arts of active management and passive management,
    with the aim of outperforming a benchmark index (e.g., S&P 500) in terms of
    portfolio return while controlling the risk exposure (a.k.a. tracking error).

    Users need to prepare their risk model data like below:

    ├── /path/to/riskmodel
    ├──── 20210101
    ├────── factor_exp.{csv|pkl|h5}
    ├────── factor_cov.{csv|pkl|h5}
    ├────── specific_risk.{csv|pkl|h5}
    ├────── blacklist.{csv|pkl|h5}  # optional

    The risk model data can be obtained from risk data provider. You can also use
    `qlib.model.riskmodel.structured.StructuredCovEstimator` to prepare these data.

    Args:
        riskmodel_path (str): risk model path
        name_mapping (dict): alternative file names
    """

    FACTOR_EXP_NAME = "factor_exp.pkl"
    FACTOR_COV_NAME = "factor_cov.pkl"
    SPECIFIC_RISK_NAME = "specific_risk.pkl"
    BLACKLIST_NAME = "blacklist.pkl"

    def __init__(
        self,
        *,
        riskmodel_root,
        market="csi500",
        turn_limit=None,
        name_mapping={},
        optimizer_kwargs={},
        verbose=False,
        **kwargs,
    ):
        super().__init__(**kwargs)

        self.logger = get_module_logger("EnhancedIndexingStrategy")

        self.riskmodel_root = riskmodel_root
        self.market = market
        self.turn_limit = turn_limit

        self.factor_exp_path = name_mapping.get("factor_exp", self.FACTOR_EXP_NAME)
        self.factor_cov_path = name_mapping.get("factor_cov", self.FACTOR_COV_NAME)
        self.specific_risk_path = name_mapping.get("specific_risk", self.SPECIFIC_RISK_NAME)
        self.blacklist_path = name_mapping.get("blacklist", self.BLACKLIST_NAME)

        self.optimizer = EnhancedIndexingOptimizer(**optimizer_kwargs)

        self.verbose = verbose

        self._riskdata_cache = {}

    def get_risk_data(self, date):

        if date in self._riskdata_cache:
            return self._riskdata_cache[date]

        root = self.riskmodel_root + "/" + date.strftime("%Y%m%d")
        if not os.path.exists(root):
            return None

        factor_exp = load_dataset(root + "/" + self.factor_exp_path, index_col=[0])
        factor_cov = load_dataset(root + "/" + self.factor_cov_path, index_col=[0])
        specific_risk = load_dataset(root + "/" + self.specific_risk_path, index_col=[0])

        if not factor_exp.index.equals(specific_risk.index):
            # NOTE: for stocks missing specific_risk, we always assume it have the highest volatility
            specific_risk = specific_risk.reindex(factor_exp.index, fill_value=specific_risk.max())

        universe = factor_exp.index.tolist()

        blacklist = []
        if os.path.exists(root + "/" + self.blacklist_path):
            blacklist = load_dataset(root + "/" + self.blacklist_path).index.tolist()

        self._riskdata_cache[date] = factor_exp.values, factor_cov.values, specific_risk.values, universe, blacklist

        return self._riskdata_cache[date]

    def generate_target_weight_position(self, score, current, trade_start_time, trade_end_time):

        trade_date = trade_start_time
        pre_date = get_pre_trading_date(trade_date, future=True)  # previous trade date

        # load risk data
        outs = self.get_risk_data(pre_date)
        if outs is None:
            self.logger.warning(f"no risk data for {pre_date:%Y-%m-%d}, skip optimization")
            return None
        factor_exp, factor_cov, specific_risk, universe, blacklist = outs

        # transform score
        # NOTE: for stocks missing score, we always assume they have the lowest score
        score = score.reindex(universe).fillna(score.min()).values

        # get current weight
        # NOTE: if a stock is not in universe, its current weight will be zero
        cur_weight = current.get_stock_weight_dict(only_stock=False)
        cur_weight = np.array([cur_weight.get(stock, 0) for stock in universe])
        assert all(cur_weight >= 0), "current weight has negative values"
        cur_weight = cur_weight / self.get_risk_degree(trade_date)  # sum of weight should be risk_degree
        if cur_weight.sum() > 1 and self.verbose:
            self.logger.warning(f"previous total holdings excess risk degree (current: {cur_weight.sum()})")

        # load bench weight
        bench_weight = D.features(
            D.instruments("all"), [f"${self.market}_weight"], start_time=pre_date, end_time=pre_date
        ).squeeze()
        bench_weight.index = bench_weight.index.droplevel(level="datetime")
        bench_weight = bench_weight.reindex(universe).fillna(0).values

        # whether stock tradable
        # NOTE: currently we use last day volume to check whether tradable
        tradable = D.features(D.instruments("all"), ["$volume"], start_time=pre_date, end_time=pre_date).squeeze()
        tradable.index = tradable.index.droplevel(level="datetime")
        tradable = tradable.reindex(universe).gt(0).values
        mask_force_hold = ~tradable

        # mask force sell
        mask_force_sell = np.array([stock in blacklist for stock in universe], dtype=bool)

        # optimize
        weight = self.optimizer(
            r=score,
            F=factor_exp,
            cov_b=factor_cov,
            var_u=specific_risk**2,
            w0=cur_weight,
            wb=bench_weight,
            mfh=mask_force_hold,
            mfs=mask_force_sell,
        )

        target_weight_position = {stock: weight for stock, weight in zip(universe, weight) if weight > 0}

        if self.verbose:
            self.logger.info("trade date: {:%Y-%m-%d}".format(trade_date))
            self.logger.info("number of holding stocks: {}".format(len(target_weight_position)))
            self.logger.info("total holding weight: {:.6f}".format(weight.sum()))

        return target_weight_position<|MERGE_RESOLUTION|>--- conflicted
+++ resolved
@@ -286,7 +286,6 @@
 
         # Get the stock list we really want to buy
         buy = today[: len(sell) + self.topk - len(last)]
-<<<<<<< HEAD
         return buy, sell
 
 
@@ -390,41 +389,6 @@
         buy = pred_df[~pred_df.current_hold & (pred_df.tradestatusflag==0)].iloc[:self.topk-num_keep].index.tolist()
 
         return buy, sell
-=======
-        for code in current_stock_list:
-            if not self.trade_exchange.is_stock_tradable(
-                stock_id=code, start_time=trade_start_time, end_time=trade_end_time
-            ):
-                continue
-            if code in sell:
-                # check hold limit
-                time_per_step = self.trade_calendar.get_freq()
-                if current_temp.get_stock_count(code, bar=time_per_step) < self.hold_thresh:
-                    continue
-                # sell order
-                sell_amount = current_temp.get_stock_amount(code=code)
-                # sell_amount = self.trade_exchange.round_amount_by_trade_unit(sell_amount, factor)
-                sell_order = Order(
-                    stock_id=code,
-                    amount=sell_amount,
-                    start_time=trade_start_time,
-                    end_time=trade_end_time,
-                    direction=Order.SELL,  # 0 for sell, 1 for buy
-                )
-                # is order executable
-                if self.trade_exchange.check_order(sell_order):
-                    sell_order_list.append(sell_order)
-                    trade_val, trade_cost, trade_price = self.trade_exchange.deal_order(
-                        sell_order, position=current_temp
-                    )
-                    # update cash
-                    cash += trade_val - trade_cost
-        # buy new stock
-        # note the current has been changed
-        current_stock_list = current_temp.get_stock_list()
-        value = cash * self.risk_degree / len(buy) if len(buy) > 0 else 0
->>>>>>> 5b5702f6
-
 
 
 class WeightStrategyBase(BaseSignalStrategy):
