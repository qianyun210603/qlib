# Copyright (c) Microsoft Corporation.
# Licensed under the MIT License.


from __future__ import division, print_function

import abc
import contextlib
import multiprocessing
import os
import pickle
import stat
import sys
import time
import traceback
from collections import OrderedDict
from pathlib import Path
from typing import Iterable, Optional, Union

import numpy as np
import pandas as pd
import redis_lock

from ..config import C
from ..log import get_module_logger
from ..utils import (
    get_redis_connection,
    hash_args,
    normalize_cache_fields,
    normalize_cache_instruments,
    parse_field,
    read_bin,
    remove_fields_space,
)
from .base import Feature
from .ops import Operators  # pylint: disable=W0611  # noqa: F401


class QlibCacheException(RuntimeError):
    pass


class MemCacheUnit(abc.ABC):
    """Memory Cache Unit."""

    def __init__(self, size_limit=0, *_, **__):
        self.size_limit = size_limit
        self._size = 0
        self.od = OrderedDict()

    def __setitem__(self, key, value):
        # TODO: thread safe?__setitem__ failure might cause inconsistent size?

        # precalculate the size after od.__setitem__
        self._adjust_size(key, value)

        self.od.__setitem__(key, value)

        # move the key to end,make it latest
        if isinstance(self.od, OrderedDict):
            self.od.move_to_end(key)

            if self.limited:
                # pop the oldest items beyond size limit
                while self._size > self.size_limit:
                    self.popitem(last=False)

    def __getitem__(self, key):
        v = self.od.__getitem__(key)
        if isinstance(self.od, OrderedDict):
            self.od.move_to_end(key)
        return v

    def __contains__(self, key):
        return key in self.od

    def __len__(self):
        return self.od.__len__()

    def __repr__(self):
        return f"{self.__class__.__name__}<size_limit:{self.size_limit if self.limited else 'no limit'} total_size:{self._size}>\n{self.od.__repr__()}"

    def set_limit_size(self, limit):
        self.size_limit = limit

    @property
    def limited(self):
        """whether memory cache is limited"""
        return self.size_limit > 0

    @property
    def total_size(self):
        return self._size

    def clear(self):
        self._size = 0
        self.od.clear()

    def popitem(self, last=True):
        k, v = self.od.popitem(last=last)
        self._size -= self._get_value_size(v)

        return k, v

    def pop(self, key):
        v = self.od.pop(key)
        self._size -= self._get_value_size(v)

        return v

    def _adjust_size(self, key, value):
        if key in self.od:  # the two lines cannot be combined as one line, because the value of key may be changed
            self._size -= self._get_value_size(self.od[key])
        self._size += self._get_value_size(value)

    @property
    def internal_data(self):
        return self.od

    def update(self, data):
        self._size -= sum(self._get_value_size(self.od[k]) for k in data if k in self.od)
        self.od.update(data)
        self._size += sum(self._get_value_size(v) for v in data.values())

    @abc.abstractmethod
    def _get_value_size(self, value):
        raise NotImplementedError


class MemCacheLengthUnit(MemCacheUnit):
    def _get_value_size(self, value):
        return 1


class MemCacheSizeofUnit(MemCacheUnit):
    def _get_value_size(self, value):
        return sys.getsizeof(value)


class SharedMemMeta(type):
    def __init__(cls, name, bases, dct):
        super().__init__(name, bases, dct)
        cls.lock = multiprocessing.RLock()


class SharedMemCacheUnit(metaclass=SharedMemMeta):
    def __init__(self, shared_cache_data):
        self.od = shared_cache_data

    def __setitem__(self, key, value):
        self.od[key] = value

    def __getitem__(self, key):
        return self.od[key]

    def __contains__(self, key):
        return key in self.od

    def __len__(self):
        return self.od.__len__()

    def keys(self):
        return self.od.keys()

    def values(self):
        return self.od.values()

    def items(self):
        return self.od.items()

    def clear(self):
        try:
            self.od.clear()
        except Exception:
            pass


class MemCache:
    """Memory cache."""

    def __init__(self):
        self.initialized = False
        self.__calendar_mem_cache: Optional[MemCacheUnit] = None
        self.__instrument_mem_cache: Optional[MemCacheUnit] = None
        self.__feature_mem_cache: Optional[MemCacheUnit] = None
        self._feature_share_mem_cache: Optional[SharedMemCacheUnit] = None

    def __getitem__(self, key):
        if key == "c":
            return self.__calendar_mem_cache
        elif key == "i":
            return self.__instrument_mem_cache
        elif key == "f":
            return self.__feature_mem_cache
        elif key == "fs":
            return self._feature_share_mem_cache
        else:
            raise KeyError("Unknown memcache unit")

    def __contains__(self, item):
        return item in ["c", "i", "f", "fs"]

    def init_kernel(self, size_limit=None, limit_type=None):
        """
        Parameters
        ----------
        size_limit:
            cache max size.
        limit_type:
            length or sizeof; length(call fun: len), size(call fun: sys.getsizeof).
        """
        # get_module_logger('data').info(f"trying to init data cache in {os.getpid()}")
        if not self.initialized:
            if size_limit is None:
                size_limit = C.mem_cache_size_limit
            if limit_type is None:
                limit_type = C.mem_cache_limit_type

            if limit_type == "length":
                klass = MemCacheLengthUnit
            elif limit_type == "sizeof":
                klass = MemCacheSizeofUnit
            else:
                raise ValueError(f"limit_type must be length or sizeof, your limit_type is {limit_type}")
            self.__calendar_mem_cache = klass(size_limit=size_limit)
            self.__instrument_mem_cache = klass(size_limit=size_limit)
            self.__feature_mem_cache = klass(size_limit=size_limit)
            self.initialized = True

    def has_shared_cache(self):
        return self._feature_share_mem_cache is not None

    def create_shared_cache(self, shared_cache_data):
        self._feature_share_mem_cache = SharedMemCacheUnit(shared_cache_data)

    def destroy_shared_cache(self):
        del self._feature_share_mem_cache

    def clear(self, key=("c", "i", "f")):
        if isinstance(key, str):
            key = (key,)
        for k in key:
            if self[k] is not None:
                self[k].clear()


class MemCacheExpire:
    CACHE_EXPIRE = C.mem_cache_expire

    @staticmethod
    def set_cache(mem_cache, key, value):
        """set cache

        :param mem_cache: MemCache attribute('c'/'i'/'f').
        :param key: cache key.
        :param value: cache value.
        """
        mem_cache[key] = value, time.time()

    @staticmethod
    def get_cache(mem_cache, key):
        """get mem cache

        :param mem_cache: MemCache attribute('c'/'i'/'f').
        :param key: cache key.
        :return: cache value; if cache not exist, return None.
        """
        value = None
        expire = False
        if key in mem_cache:
            value, latest_time = mem_cache[key]
            expire = (time.time() - latest_time) > MemCacheExpire.CACHE_EXPIRE
        return value, expire


class CacheUtils:
    LOCK_ID = "QLIB"

    @staticmethod
    def organize_meta_file():
        pass

    @staticmethod
    def reset_lock():
        r = get_redis_connection()
        redis_lock.reset_all(r)

    @staticmethod
    def visit(cache_path: Union[str, Path]):
        # FIXME: Because read_lock was canceled when reading the cache, multiple processes may have read and write exceptions here
        try:
            cache_path = Path(cache_path)
            meta_path = cache_path.with_suffix(".meta")
            with meta_path.open("rb") as f:
                d = pickle.load(f)
            with meta_path.open("wb") as f:
                try:
                    d["meta"]["last_visit"] = str(time.time())
                    d["meta"]["visits"] = d["meta"]["visits"] + 1
                except KeyError as key_e:
                    raise KeyError("Unknown meta keyword") from key_e
                pickle.dump(d, f, protocol=C.dump_protocol_version)
        except Exception as e:
            get_module_logger("CacheUtils").warning(f"visit {cache_path} cache error: {e}")

    @staticmethod
    def acquire(lock, lock_name):
        try:
            lock.acquire()
        except redis_lock.AlreadyAcquired as lock_acquired:
            raise QlibCacheException(
                f"""It sees the key(lock:{repr(lock_name)[1:-1]}-wlock) of the redis lock has existed in your redis db now.
                    You can use the following command to clear your redis keys and rerun your commands:
                    $ redis-cli
                    > select {C.redis_task_db}
                    > del "lock:{repr(lock_name)[1:-1]}-wlock"
                    > quit
                    If the issue is not resolved, use "keys *" to find if multiple keys exist. If so, try using "flushall" to clear all the keys.
                """
            ) from lock_acquired

    @staticmethod
    @contextlib.contextmanager
    def reader_lock(redis_t, lock_name: str):
        current_cache_rlock = redis_lock.Lock(redis_t, f"{lock_name}-rlock")
        current_cache_wlock = redis_lock.Lock(redis_t, f"{lock_name}-wlock")
        lock_reader = f"{lock_name}-reader"
        # make sure only one reader is entering
        current_cache_rlock.acquire(timeout=60)
        try:
            current_cache_readers = redis_t.get(lock_reader)
            if current_cache_readers is None or int(current_cache_readers) == 0:
                CacheUtils.acquire(current_cache_wlock, lock_name)
            redis_t.incr(lock_reader)
        finally:
            current_cache_rlock.release()
        try:
            yield
        finally:
            # make sure only one reader is leaving
            current_cache_rlock.acquire(timeout=60)
            try:
                redis_t.decr(lock_reader)
                if int(redis_t.get(lock_reader)) == 0:
                    redis_t.delete(lock_reader)
                    current_cache_wlock.reset()
            finally:
                current_cache_rlock.release()

    @staticmethod
    @contextlib.contextmanager
    def writer_lock(redis_t, lock_name):
        current_cache_wlock = redis_lock.Lock(redis_t, f"{lock_name}-wlock", id=CacheUtils.LOCK_ID)
        CacheUtils.acquire(current_cache_wlock, lock_name)
        try:
            yield
        finally:
            current_cache_wlock.release()


class BaseProviderCache:
    """Provider cache base class"""

    def __init__(self, provider):
        self.provider = provider
        self.logger = get_module_logger(self.__class__.__name__)

    def __getattr__(self, attr):
        return getattr(self.provider, attr)

    @staticmethod
    def check_cache_exists(cache_path: Union[str, Path], suffix_list: Iterable = (".index", ".meta")) -> bool:
        cache_path = Path(cache_path)
        for p in [cache_path] + [cache_path.with_suffix(_s) for _s in suffix_list]:
            if not p.exists():
                return False
        return True

    @staticmethod
    def clear_cache(cache_path: Union[str, Path]):
        for p in [
            cache_path,
            cache_path.with_suffix(".meta"),
            cache_path.with_suffix(".index"),
        ]:
            if p.exists():
                p.unlink()

    @staticmethod
    def get_cache_dir(dir_name: str, freq: str = None) -> Path:
        cache_dir = Path(C.dpm.get_data_uri(freq)).joinpath(dir_name)
        cache_dir.mkdir(parents=True, exist_ok=True)
        return cache_dir


class ExpressionCache(BaseProviderCache):
    """Expression cache mechanism base class.

    This class is used to wrap expression provider with self-defined expression cache mechanism.

    .. note:: Override the `_uri` and `_expression` method to create your own expression cache mechanism.
    """

    def expression(self, instrument, expression, start_time, end_time, freq, instrument_d=None, **kwargs):
        """Get expression data.

        .. note:: Same interface as `expression` method in expression provider
        """
        try:
            return self._expression(instrument, expression, start_time, end_time, freq, instrument_d=instrument_d)
        except NotImplementedError:
            return self.provider.expression(instrument, expression, start_time, end_time, freq, instrument_d=instrument_d)

    def _uri(self, instrument, field, start_time, end_time, freq):
        """Get expression cache file uri.

        Override this method to define how to get expression cache file uri corresponding to users' own cache mechanism.
        """
        raise NotImplementedError("Implement this function to match your own cache mechanism")

    def _expression(self, instrument, field, start_time, end_time, freq, instrument_d=None):
        """Get expression data using cache.

        Override this method to define how to get expression data corresponding to users' own cache mechanism.
        """
        raise NotImplementedError("Implement this method if you want to use expression cache")

    def update(self, cache_uri: Union[str, Path], freq: str = "day"):
        """Update expression cache to the latest calendar.

        Override this method to define how to update expression cache corresponding to users' own cache mechanism.

        Parameters
        ----------
        cache_uri : str or Path
            the complete uri of expression cache file (include dir path).
        freq : str

        Returns
        -------
        int
            0(successful update)/ 1(no need to update)/ 2(update failure).
        """
        raise NotImplementedError("Implement this method if you want to make expression cache up to date")


class DatasetCache(BaseProviderCache):
    """Dataset cache mechanism base class.

    This class is used to wrap dataset provider with self-defined dataset cache mechanism.

    .. note:: Override the `_uri` and `_dataset` method to create your own dataset cache mechanism.
    """

    HDF_KEY = "df"

    def dataset(
        self, instruments, fields, start_time=None, end_time=None, freq="day", disk_cache=1, inst_processors=[]
    ):
        """Get feature dataset.

        .. note:: Same interface as `dataset` method in dataset provider

        .. note:: The server use redis_lock to make sure
            read-write conflicts will not be triggered
            but client readers are not considered.
        """
        if disk_cache == 0:
            # skip cache
            return self.provider.dataset(
                instruments, fields, start_time, end_time, freq, inst_processors=inst_processors
            )
        else:
            # use and replace cache
            try:
                return self._dataset(
                    instruments, fields, start_time, end_time, freq, disk_cache, inst_processors=inst_processors
                )
            except NotImplementedError:
                return self.provider.dataset(
                    instruments, fields, start_time, end_time, freq, inst_processors=inst_processors
                )

    def _uri(self, instruments, fields, start_time, end_time, freq, **kwargs):
        """Get dataset cache file uri.

        Override this method to define how to get dataset cache file uri corresponding to users' own cache mechanism.
        """
        raise NotImplementedError("Implement this function to match your own cache mechanism")

    def _dataset(
        self, instruments, fields, start_time=None, end_time=None, freq="day", disk_cache=1, inst_processors=[]
    ):
        """Get feature dataset using cache.

        Override this method to define how to get feature dataset corresponding to users' own cache mechanism.
        """
        raise NotImplementedError("Implement this method if you want to use dataset feature cache")

    def _dataset_uri(
        self, instruments, fields, start_time=None, end_time=None, freq="day", disk_cache=1, inst_processors=[]
    ):
        """Get a uri of feature dataset using cache.
        specially:
            disk_cache=1 means using data set cache and return the uri of cache file.
            disk_cache=0 means client knows the path of expression cache,
                         server checks if the cache exists(if not, generate it), and client loads data by itself.
        Override this method to define how to get feature dataset uri corresponding to users' own cache mechanism.
        """
        raise NotImplementedError(
            "Implement this method if you want to use dataset feature cache as a cache file for client"
        )

    def update(self, cache_uri: Union[str, Path], freq: str = "day"):
        """Update dataset cache to the latest calendar.

        Override this method to define how to update dataset cache corresponding to users' own cache mechanism.

        Parameters
        ----------
        cache_uri : str or Path
            the complete uri of dataset cache file (include dir path).
        freq : str

        Returns
        -------
        int
            0(successful update)/ 1(no need to update)/ 2(update failure)
        """
        raise NotImplementedError("Implement this method if you want to make expression cache up to date")

    @staticmethod
    def cache_to_origin_data(data, fields):
        """cache data to origin data

        :param data: pd.DataFrame, cache data.
        :param fields: feature fields.
        :return: pd.DataFrame.
        """
        not_space_fields = remove_fields_space(fields)
        data = data.loc[:, not_space_fields]
        # set features fields
        data.columns = [str(i) for i in fields]
        return data

    @staticmethod
    def normalize_uri_args(instruments, fields, freq):
        """normalize uri args"""
        instruments = normalize_cache_instruments(instruments)
        fields = normalize_cache_fields(fields)
        freq = freq.lower()

        return instruments, fields, freq


class DiskExpressionCache(ExpressionCache):
    """Prepared cache mechanism for server."""

    def __init__(self, provider, **kwargs):
        super(DiskExpressionCache, self).__init__(provider)
        self.r = get_redis_connection()
        # remote==True means client is using this module, writing behaviour will not be allowed.
        self.remote = kwargs.get("remote", False)

    def get_cache_dir(self, freq: str = None) -> Path:
        return super(DiskExpressionCache, self).get_cache_dir(C.features_cache_dir_name, freq)

    def _uri(self, instrument, field, start_time, end_time, freq):
        field = remove_fields_space(field)
        instrument = str(instrument).lower()
        return hash_args(instrument, field, freq)

    def _expression(self, instrument, field, start_time=None, end_time=None, freq="day", instrument_d=None):
        _cache_uri = self._uri(instrument=instrument, field=field, start_time=None, end_time=None, freq=freq)
        _instrument_dir = self.get_cache_dir(freq).joinpath(instrument.lower())
        cache_path = _instrument_dir.joinpath(_cache_uri)
        # get calendar
        from .data import Cal  # pylint: disable=C0415

        _calendar = Cal.calendar(freq=freq)

        _, _, start_index, end_index = Cal.locate_index(start_time, end_time, freq, future=False)

        if self.check_cache_exists(cache_path, suffix_list=[".meta"]):
            """
            In most cases, we do not need reader_lock.
            Because updating data is a small probability event compare to reading data.

            """
            # FIXME: Removing the reader lock may result in conflicts.
            # with CacheUtils.reader_lock(self.r, 'expression-%s' % _cache_uri):

            # modify expression cache meta file
            try:
                # FIXME: Multiple readers may result in error visit number
                if not self.remote:
                    CacheUtils.visit(cache_path)
                if self.update(cache_path, freq) < 2:
                    series = read_bin(cache_path, start_index, end_index)
                    return series
            except Exception:
                series = None
                self.logger.error("reading %s file error : %s" % (cache_path, traceback.format_exc()))
                return series
        else:
            # normalize field
            field = remove_fields_space(field)
            # cache unavailable, generate the cache
            _instrument_dir.mkdir(parents=True, exist_ok=True)
            if not isinstance(eval(parse_field(field)), Feature):
                # When the expression is not a raw feature
                # generate expression cache if the feature is not a Feature
                # instance
                series = self.provider.expression(instrument, field, _calendar[0], _calendar[-1], freq, instrument_d=instrument_d)
                if not series.empty:
                    # This expression is empty, we don't generate any cache for it.
                    with CacheUtils.writer_lock(self.r, f"{str(C.dpm.get_data_uri(freq))}:expression-{_cache_uri}"):
                        self.gen_expression_cache(
                            expression_data=series,
                            cache_path=cache_path,
                            instrument=instrument,
                            field=field,
                            freq=freq,
                            last_update=str(_calendar[-1]),
                        )
                    return series.loc[start_index:end_index]
                else:
                    return series
            else:
                # If the expression is a raw feature(such as $close, $open)
                return self.provider.expression(instrument, field, start_time, end_time, freq, instrument_d=instrument_d)

    def gen_expression_cache(self, expression_data, cache_path, instrument, field, freq, last_update):
        """use bin file to save like feature-data."""
        # Make sure the cache runs right when the directory is deleted
        # while running
        meta = {
            "info": {"instrument": instrument, "field": field, "freq": freq, "last_update": last_update},
            "meta": {"last_visit": time.time(), "visits": 1},
        }
        self.logger.info(f"generating expression cache: {meta}")
        self.clear_cache(cache_path)
        meta_path = cache_path.with_suffix(".meta")

        with meta_path.open("wb") as f:
            pickle.dump(meta, f, protocol=C.dump_protocol_version)
        meta_path.chmod(stat.S_IRWXU | stat.S_IRGRP | stat.S_IROTH)
        df = expression_data.to_frame()

        r = np.hstack([df.index[0], expression_data]).astype("<f")
        r.tofile(str(cache_path))

<<<<<<< HEAD
    def update(self, cache_uri, freq: str = "day"):
        cp_cache_uri = self.get_cache_dir(freq).joinpath(cache_uri)
=======
    def update(self, sid, cache_uri, freq: str = "day"):
        cp_cache_uri = self.get_cache_dir(freq).joinpath(sid).joinpath(cache_uri)
>>>>>>> be4646b4
        meta_path = cp_cache_uri.with_suffix(".meta")
        if not self.check_cache_exists(cp_cache_uri, suffix_list=[".meta"]):
            self.logger.info(f"The cache {cp_cache_uri} has corrupted. It will be removed")
            self.clear_cache(cp_cache_uri)
            return 2

        with CacheUtils.writer_lock(self.r, f"{str(C.dpm.get_data_uri())}:expression-{cache_uri}"):
            with meta_path.open("rb") as f:
                d = pickle.load(f)
            instrument = d["info"]["instrument"]
            field = d["info"]["field"]
            freq = d["info"]["freq"]
            last_update_time = d["info"]["last_update"]

            # get newest calendar
            from .data import Cal, ExpressionD  # pylint: disable=C0415

            whole_calendar = Cal.calendar(start_time=None, end_time=None, freq=freq)
            # calendar since last updated.
            new_calendar = Cal.calendar(start_time=last_update_time, end_time=None, freq=freq)

            # get append data
            if len(new_calendar) <= 1:
                # Including last updated calendar, we only get 1 item.
                # No future updating is needed.
                self.logger.info(f"No future updating is needed for cache {cp_cache_uri}")
                return 1
            else:
                # get the data needed after the historical data are removed.
                # The start index of new data
                current_index = len(whole_calendar) - len(new_calendar) + 1

                # The existing data length
                size_bytes = os.path.getsize(cp_cache_uri)
                ele_size = np.dtype("<f").itemsize
                assert size_bytes % ele_size == 0
                ele_n = size_bytes // ele_size - 1

                expr = ExpressionD.get_expression_instance(field)
                lft_etd, rght_etd = expr.get_extended_window_size()
                # The expression used the future data after rght_etd days.
                # So the last rght_etd data should be removed.
                # There are most `ele_n` period of data can be removed
                remove_n = min(rght_etd, ele_n)
                assert new_calendar[1] == whole_calendar[current_index]
                data = self.provider.expression(
                    instrument, field, whole_calendar[current_index - remove_n], new_calendar[-1], freq
                )
                with open(cp_cache_uri, "ab") as f:
                    data = np.array(data).astype("<f")
                    # Remove the last bits
                    f.truncate(size_bytes - ele_size * remove_n)
                    f.write(data)
                # update meta file
                d["info"]["last_update"] = str(new_calendar[-1])
                with meta_path.open("wb") as f:
                    pickle.dump(d, f, protocol=C.dump_protocol_version)
            self.logger.info(f"Cache {cp_cache_uri} updated successfully.")
        return 0


class DiskDatasetCache(DatasetCache):
    """Prepared cache mechanism for server."""

    def __init__(self, provider, **kwargs):
        super(DiskDatasetCache, self).__init__(provider)
        self.r = get_redis_connection()
        self.remote = kwargs.get("remote", False)

    @staticmethod
    def _uri(instruments, fields, start_time, end_time, freq, disk_cache=1, inst_processors=[], **kwargs):
        return hash_args(*DatasetCache.normalize_uri_args(instruments, fields, freq), disk_cache, inst_processors)

    def get_cache_dir(self, freq: str = None) -> Path:
        return super(DiskDatasetCache, self).get_cache_dir(C.dataset_cache_dir_name, freq)

    @classmethod
    def read_data_from_cache(cls, cache_path: Union[str, Path], start_time, end_time, fields):
        """read_cache_from

        This function can read data from the disk cache dataset

        :param cache_path:
        :param start_time:
        :param end_time:
        :param fields: The fields order of the dataset cache is sorted. So rearrange the columns to make it consistent.
        :return:
        """

        im = DiskDatasetCache.IndexManager(cache_path)
        index_data = im.get_index(start_time, end_time)
        if index_data.shape[0] > 0:
            start, stop = (
                index_data["start"].iloc[0].item(),
                index_data["end"].iloc[-1].item(),
            )
        else:
            start = stop = 0

        with pd.HDFStore(cache_path, mode="r") as store:
            if "/{}".format(im.KEY) in store.keys():
                df = store.select(key=im.KEY, start=start, stop=stop)
                df = df.swaplevel("datetime", "instrument").sort_index()
                # read cache and need to replace not-space fields to field
                df = cls.cache_to_origin_data(df, fields)

            else:
                df = pd.DataFrame(columns=fields)
        return df

    def _dataset(
        self, instruments, fields, start_time=None, end_time=None, freq="day", disk_cache=0, inst_processors=[]
    ):
        if disk_cache == 0:
            # In this case, data_set cache is configured but will not be used.
            return self.provider.dataset(
                instruments, fields, start_time, end_time, freq, inst_processors=inst_processors
            )
        # FIXME: The cache after resample, when read again and intercepted with end_time, results in incomplete data date
        if inst_processors:
            raise ValueError(
                f"{self.__class__.__name__} does not support inst_processor. "
                f"Please use `D.features(disk_cache=0)` or `qlib.init(dataset_cache=None)`"
            )
        _cache_uri = self._uri(
            instruments=instruments,
            fields=fields,
            start_time=None,
            end_time=None,
            freq=freq,
            disk_cache=disk_cache,
            inst_processors=inst_processors,
        )

        cache_path = self.get_cache_dir(freq).joinpath(_cache_uri)

        features = pd.DataFrame()
        gen_flag = False

        if self.check_cache_exists(cache_path):
            if disk_cache == 1:
                # use cache
                with CacheUtils.reader_lock(self.r, f"{str(C.dpm.get_data_uri(freq))}:dataset-{_cache_uri}"):
                    CacheUtils.visit(cache_path)
                    features = self.read_data_from_cache(cache_path, start_time, end_time, fields)
            elif disk_cache == 2:
                gen_flag = True
        else:
            gen_flag = True

        if gen_flag:
            # cache unavailable, generate the cache
            with CacheUtils.writer_lock(self.r, f"{str(C.dpm.get_data_uri(freq))}:dataset-{_cache_uri}"):
                features = self.gen_dataset_cache(
                    cache_path=cache_path,
                    instruments=instruments,
                    fields=fields,
                    freq=freq,
                    inst_processors=inst_processors,
                )
            if not features.empty:
                features = features.sort_index().loc(axis=0)[:, start_time:end_time]
        return features

    def _dataset_uri(
        self, instruments, fields, start_time=None, end_time=None, freq="day", disk_cache=0, inst_processors=[]
    ):
        if disk_cache == 0:
            # In this case, server only checks the expression cache.
            # The client will load the cache data by itself.
            from .data import LocalDatasetProvider  # pylint: disable=C0415

            LocalDatasetProvider.multi_cache_walker(instruments, fields, start_time, end_time, freq)
            return ""
        # FIXME: The cache after resample, when read again and intercepted with end_time, results in incomplete data date
        if inst_processors:
            raise ValueError(
                f"{self.__class__.__name__} does not support inst_processor. "
                f"Please use `D.features(disk_cache=0)` or `qlib.init(dataset_cache=None)`"
            )
        _cache_uri = self._uri(
            instruments=instruments,
            fields=fields,
            start_time=None,
            end_time=None,
            freq=freq,
            disk_cache=disk_cache,
            inst_processors=inst_processors,
        )
        cache_path = self.get_cache_dir(freq).joinpath(_cache_uri)

        if self.check_cache_exists(cache_path):
            self.logger.debug(f"The cache dataset has already existed {cache_path}. Return the uri directly")
            with CacheUtils.reader_lock(self.r, f"{str(C.dpm.get_data_uri(freq))}:dataset-{_cache_uri}"):
                CacheUtils.visit(cache_path)
            return _cache_uri
        else:
            # cache unavailable, generate the cache
            with CacheUtils.writer_lock(self.r, f"{str(C.dpm.get_data_uri(freq))}:dataset-{_cache_uri}"):
                self.gen_dataset_cache(
                    cache_path=cache_path,
                    instruments=instruments,
                    fields=fields,
                    freq=freq,
                    inst_processors=inst_processors,
                )
            return _cache_uri

    class IndexManager:
        """
        The lock is not considered in the class. Please consider the lock outside the code.
        This class is the proxy of the disk data.
        """

        KEY = "df"

        def __init__(self, cache_path: Union[str, Path]):
            self.index_path = cache_path.with_suffix(".index")
            self._data = None
            self.logger = get_module_logger(self.__class__.__name__)

        def get_index(self, start_time=None, end_time=None):
            # TODO: fast read index from the disk.
            if self._data is None:
                self.sync_from_disk()
            return self._data.loc[start_time:end_time].copy()

        def sync_to_disk(self):
            if self._data is None:
                raise ValueError("No data to sync to disk.")
            self._data.sort_index(inplace=True)
            self._data.to_hdf(self.index_path, key=self.KEY, mode="w", format="table")
            # The index should be readable for all users
            self.index_path.chmod(stat.S_IRWXU | stat.S_IRGRP | stat.S_IROTH)

        def sync_from_disk(self):
            # The file will not be closed directly if we read_hdf from the disk directly
            with pd.HDFStore(self.index_path, mode="r") as store:
                if "/{}".format(self.KEY) in store.keys():
                    self._data = pd.read_hdf(store, key=self.KEY)
                else:
                    self._data = pd.DataFrame()

        def update(self, data, sync=True):
            self._data = data.astype(np.int32).copy()
            if sync:
                self.sync_to_disk()

        def append_index(self, data, to_disk=True):
            data = data.astype(np.int32).copy()
            data.sort_index(inplace=True)
            self._data = pd.concat([self._data, data])
            if to_disk:
                with pd.HDFStore(self.index_path) as store:
                    store.append(self.KEY, data, append=True)

        @staticmethod
        def build_index_from_data(data, start_index=0):
            if data.empty:
                return pd.DataFrame()
            line_data = data.groupby("datetime").size()
            line_data.sort_index(inplace=True)
            index_end = line_data.cumsum()
            index_start = index_end.shift(1, fill_value=0)

            index_data = pd.DataFrame()
            index_data["start"] = index_start
            index_data["end"] = index_end
            index_data += start_index
            return index_data

    def gen_dataset_cache(self, cache_path: Union[str, Path], instruments, fields, freq, inst_processors=[]):
        """gen_dataset_cache

        .. note:: This function does not consider the cache read write lock. Please
            acquire the lock outside this function

        The format the cache contains 3 parts(followed by typical filename).

        - index : cache/d41366901e25de3ec47297f12e2ba11d.index

            - The content of the file may be in following format(pandas.Series)

                .. code-block:: python

                                        start end
                    1999-11-10 00:00:00     0   1
                    1999-11-11 00:00:00     1   2
                    1999-11-12 00:00:00     2   3
                    ...

                .. note:: The start is closed. The end is open!!!!!

            - Each line contains two element <start_index, end_index> with a timestamp as its index.
            - It indicates the `start_index` (included) and `end_index` (excluded) of the data for `timestamp`

        - metadata: cache/d41366901e25de3ec47297f12e2ba11d.meta

        - data     : cache/d41366901e25de3ec47297f12e2ba11d

            - This is a hdf file sorted by datetime

        :param cache_path:  The path to store the cache.
        :param instruments:  The instruments to store the cache.
        :param fields:  The fields to store the cache.
        :param freq:  The freq to store the cache.
        :param inst_processors:  Instrument processors.

        :return type pd.DataFrame; The fields of the returned DataFrame are consistent with the parameters of the function.
        """
        # get calendar
        from .data import Cal  # pylint: disable=C0415

        cache_path = Path(cache_path)
        _calendar = Cal.calendar(freq=freq)
        self.logger.debug(f"Generating dataset cache {cache_path}")
        # Make sure the cache runs right when the directory is deleted
        # while running
        self.clear_cache(cache_path)

        features = self.provider.dataset(
            instruments, fields, _calendar[0], _calendar[-1], freq, inst_processors=inst_processors
        )

        if features.empty:
            return features

        # swap index and sorted
        features = features.swaplevel("instrument", "datetime").sort_index()

        # write cache data
        with pd.HDFStore(str(cache_path.with_suffix(".data"))) as store:
            cache_to_orig_map = dict(zip(remove_fields_space(features.columns), features.columns))
            orig_to_cache_map = dict(zip(features.columns, remove_fields_space(features.columns)))
            cache_features = features[list(cache_to_orig_map.values())].rename(columns=orig_to_cache_map)
            # cache columns
            cache_columns = sorted(cache_features.columns)
            cache_features = cache_features.loc[:, cache_columns]
            cache_features = cache_features.loc[:, ~cache_features.columns.duplicated()]
            store.append(DatasetCache.HDF_KEY, cache_features, append=False)
        # write meta file
        meta = {
            "info": {
                "instruments": instruments,
                "fields": list(cache_features.columns),
                "freq": freq,
                "last_update": str(_calendar[-1]),  # The last_update to store the cache
                "inst_processors": inst_processors,  # The last_update to store the cache
            },
            "meta": {"last_visit": time.time(), "visits": 1},
        }
        with cache_path.with_suffix(".meta").open("wb") as f:
            pickle.dump(meta, f, protocol=C.dump_protocol_version)
        cache_path.with_suffix(".meta").chmod(stat.S_IRWXU | stat.S_IRGRP | stat.S_IROTH)
        # write index file
        im = DiskDatasetCache.IndexManager(cache_path)
        index_data = im.build_index_from_data(features)
        im.update(index_data)

        # rename the file after the cache has been generated
        # this doesn't work well on Windows, but our server won't use windows
        # temporarily
        cache_path.with_suffix(".data").rename(cache_path)
        # the fields of the cached features are converted to the original fields
        return features.swaplevel("datetime", "instrument")

    def update(self, cache_uri, freq: str = "day"):
        cp_cache_uri = self.get_cache_dir(freq).joinpath(cache_uri)
        meta_path = cp_cache_uri.with_suffix(".meta")
        if not self.check_cache_exists(cp_cache_uri):
            self.logger.info(f"The cache {cp_cache_uri} has corrupted. It will be removed")
            self.clear_cache(cp_cache_uri)
            return 2

        im = DiskDatasetCache.IndexManager(cp_cache_uri)
        with CacheUtils.writer_lock(self.r, f"{str(C.dpm.get_data_uri())}:dataset-{cache_uri}"):
            with meta_path.open("rb") as f:
                d = pickle.load(f)
            instruments = d["info"]["instruments"]
            fields = d["info"]["fields"]
            freq = d["info"]["freq"]
            last_update_time = d["info"]["last_update"]
            inst_processors = d["info"].get("inst_processors", [])
            index_data = im.get_index()

            self.logger.debug("Updating dataset: {}".format(d))
            from .data import Inst  # pylint: disable=C0415

            if Inst.get_inst_type(instruments) == Inst.DICT:
                self.logger.info(f"The file {cache_uri} has dict cache. Skip updating")
                return 1

            # get newest calendar
            from .data import Cal  # pylint: disable=C0415

            whole_calendar = Cal.calendar(start_time=None, end_time=None, freq=freq)
            # The calendar since last updated
            new_calendar = Cal.calendar(start_time=last_update_time, end_time=None, freq=freq)

            # get append data
            if len(new_calendar) <= 1:
                # Including last updated calendar, we only get 1 item.
                # No future updating is needed.
                return 1
            else:
                # get the data needed after the historical data are removed.
                # The start index of new data
                current_index = len(whole_calendar) - len(new_calendar) + 1

                # To avoid recursive import
                from .data import ExpressionD  # pylint: disable=C0415

                # The existing data length
                lft_etd = rght_etd = 0
                for field in fields:
                    expr = ExpressionD.get_expression_instance(field)
                    l, r = expr.get_extended_window_size()
                    lft_etd = max(lft_etd, l)
                    rght_etd = max(rght_etd, r)
                # remove the period that should be updated.
                if index_data.empty:
                    # We don't have any data for such dataset. Nothing to remove
                    rm_n_period = rm_lines = 0
                else:
                    rm_n_period = min(rght_etd, index_data.shape[0])
                    rm_lines = (
                        (index_data["end"] - index_data["start"])
                        .loc[whole_calendar[current_index - rm_n_period] :]
                        .sum()
                        .item()
                    )

                data = self.provider.dataset(
                    instruments,
                    fields,
                    whole_calendar[current_index - rm_n_period],
                    new_calendar[-1],
                    freq,
                    inst_processors=inst_processors,
                )

                if not data.empty:
                    data.reset_index(inplace=True)
                    data.set_index(["datetime", "instrument"], inplace=True)
                    data.sort_index(inplace=True)
                else:
                    return 0  # No data to update cache

                store = pd.HDFStore(cp_cache_uri)
                # FIXME:
                # Because the feature cache are stored as .bin file.
                # So the series read from features are all float32.
                # However, the first dataset cache is calculated based on the
                # raw data. So the data type may be float64.
                # Different data type will result in failure of appending data
                if "/{}".format(DatasetCache.HDF_KEY) in store.keys():
                    schema = store.select(DatasetCache.HDF_KEY, start=0, stop=0)
                    for col, dtype in schema.dtypes.items():
                        data[col] = data[col].astype(dtype)
                if rm_lines > 0:
                    store.remove(key=im.KEY, start=-rm_lines)
                store.append(DatasetCache.HDF_KEY, data)
                store.close()

                # update index file
                new_index_data = im.build_index_from_data(
                    data.loc(axis=0)[whole_calendar[current_index] :, :],
                    start_index=0 if index_data.empty else index_data["end"].iloc[-1],
                )
                im.append_index(new_index_data)

                # update meta file
                d["info"]["last_update"] = str(new_calendar[-1])
                with meta_path.open("wb") as f:
                    pickle.dump(d, f, protocol=C.dump_protocol_version)
                return 0


class SimpleDatasetCache(DatasetCache):
    """Simple dataset cache that can be used locally or on client."""

    def update(self, cache_uri: Union[str, Path], freq: str = "day"):
        pass

    def _dataset_uri(
        self, instruments, fields, start_time=None, end_time=None, freq="day", disk_cache=1, inst_processors=[]
    ):
        pass

    def __init__(self, provider):
        super(SimpleDatasetCache, self).__init__(provider)
        try:
            self.local_cache_path: Path = Path(C["local_cache_path"]).expanduser().resolve()
        except (KeyError, TypeError):
            self.logger.error("Assign a local_cache_path in config if you want to use this cache mechanism")
            raise
        self.logger.info(
            f"DatasetCache directory: {self.local_cache_path}, "
            f"modify the cache directory via the local_cache_path in the config"
        )

    def _uri(self, instruments, fields, start_time, end_time, freq, disk_cache=1, inst_processors=[], **kwargs):
        instruments, fields, freq = self.normalize_uri_args(instruments, fields, freq)
        return hash_args(
            instruments, fields, start_time, end_time, freq, disk_cache, str(self.local_cache_path), inst_processors
        )

    def _dataset(
        self, instruments, fields, start_time=None, end_time=None, freq="day", disk_cache=1, inst_processors=[]
    ):
        if disk_cache == 0:
            # In this case, data_set cache is configured but will not be used.
            return self.provider.dataset(instruments, fields, start_time, end_time, freq)
        self.local_cache_path.mkdir(exist_ok=True, parents=True)
        cache_file = self.local_cache_path.joinpath(
            self._uri(
                instruments, fields, start_time, end_time, freq, disk_cache=disk_cache, inst_processors=inst_processors
            )
        )
        gen_flag = False

        if cache_file.exists():
            if disk_cache == 1:
                # use cache
                df = pd.read_pickle(cache_file)
                return self.cache_to_origin_data(df, fields)
            elif disk_cache == 2:
                # replace cache
                gen_flag = True
        else:
            gen_flag = True

        if gen_flag:
            data = self.provider.dataset(
                instruments, normalize_cache_fields(fields), start_time, end_time, freq, inst_processors=inst_processors
            )
            data.to_pickle(cache_file)
            return self.cache_to_origin_data(data, fields)


class DatasetURICache(DatasetCache):
    """Prepared cache mechanism for server."""

    def update(self, cache_uri: Union[str, Path], freq: str = "day"):
        pass

    def _dataset_uri(
        self, instruments, fields, start_time=None, end_time=None, freq="day", disk_cache=1, inst_processors=[]
    ):
        pass

    def _dataset(
        self, instruments, fields, start_time=None, end_time=None, freq="day", disk_cache=1, inst_processors=[]
    ):
        pass

    def _uri(self, instruments, fields, start_time, end_time, freq, disk_cache=1, inst_processors=[], **kwargs):
        return hash_args(*self.normalize_uri_args(instruments, fields, freq), disk_cache, inst_processors)

    def dataset(
        self, instruments, fields, start_time=None, end_time=None, freq="day", disk_cache=0, inst_processors=[]
    ):
        if "local" in C.dataset_provider.lower():
            # use LocalDatasetProvider
            return self.provider.dataset(
                instruments, fields, start_time, end_time, freq, inst_processors=inst_processors
            )

        if disk_cache == 0:
            # do not use data_set cache, load data from remote expression cache directly
            return self.provider.dataset(
                instruments,
                fields,
                start_time,
                end_time,
                freq,
                disk_cache,
                return_uri=False,
                inst_processors=inst_processors,
            )
        # FIXME: The cache after resample, when read again and intercepted with end_time, results in incomplete data date
        if inst_processors:
            raise ValueError(
                f"{self.__class__.__name__} does not support inst_processor. "
                f"Please use `D.features(disk_cache=0)` or `qlib.init(dataset_cache=None)`"
            )
        # use ClientDatasetProvider
        feature_uri = self._uri(
            instruments, fields, None, None, freq, disk_cache=disk_cache, inst_processors=inst_processors
        )
        value, expire = MemCacheExpire.get_cache(H["f"], feature_uri)
        mnt_feature_uri = C.dpm.get_data_uri(freq).joinpath(C.dataset_cache_dir_name).joinpath(feature_uri)
        if value is None or expire or not mnt_feature_uri.exists():
            df, uri = self.provider.dataset(
                instruments,
                fields,
                start_time,
                end_time,
                freq,
                disk_cache,
                return_uri=True,
                inst_processors=inst_processors,
            )
            # cache uri
            MemCacheExpire.set_cache(H["f"], uri, uri)
            # cache DataFrame
            # HZ['f'][uri] = df.copy()
            get_module_logger("cache").debug(f"get feature from {C.dataset_provider}")
        else:
            df = DiskDatasetCache.read_data_from_cache(mnt_feature_uri, start_time, end_time, fields)
            get_module_logger("cache").debug("get feature from uri cache")

        return df


class CalendarCache(BaseProviderCache):
    pass


class MemoryCalendarCache(CalendarCache):
    def calendar(self, start_time=None, end_time=None, freq="day", future=False):
        uri = self._uri(start_time, end_time, freq, future)
        result, expire = MemCacheExpire.get_cache(H["c"], uri)
        if result is None or expire:
            result = self.provider.calendar(start_time, end_time, freq, future)
            MemCacheExpire.set_cache(H["c"], uri, result)

            get_module_logger("data").debug(f"get calendar from {C.calendar_provider}")
        else:
            get_module_logger("data").debug("get calendar from local cache")

        return result


H = MemCache()<|MERGE_RESOLUTION|>--- conflicted
+++ resolved
@@ -2,36 +2,37 @@
 # Licensed under the MIT License.
 
 
-from __future__ import division, print_function
-
-import abc
-import contextlib
+from __future__ import division
+from __future__ import print_function
+
 import multiprocessing
 import os
-import pickle
 import stat
 import sys
 import time
+import pickle
 import traceback
-from collections import OrderedDict
+import redis_lock
+import contextlib
+import abc
 from pathlib import Path
-from typing import Iterable, Optional, Union
-
 import numpy as np
 import pandas as pd
-import redis_lock
+from typing import Union, Iterable, Optional
+from collections import OrderedDict
 
 from ..config import C
-from ..log import get_module_logger
 from ..utils import (
+    hash_args,
     get_redis_connection,
-    hash_args,
+    read_bin,
+    parse_field,
+    remove_fields_space,
     normalize_cache_fields,
     normalize_cache_instruments,
-    parse_field,
-    read_bin,
-    remove_fields_space,
 )
+
+from ..log import get_module_logger
 from .base import Feature
 from .ops import Operators  # pylint: disable=W0611  # noqa: F401
 
@@ -401,7 +402,7 @@
     .. note:: Override the `_uri` and `_expression` method to create your own expression cache mechanism.
     """
 
-    def expression(self, instrument, expression, start_time, end_time, freq, instrument_d=None, **kwargs):
+    def expression(self, instrument, expression, start_time, end_time, freq, instrument_d=None, **_):
         """Get expression data.
 
         .. note:: Same interface as `expression` method in expression provider
@@ -500,7 +501,7 @@
     def _dataset_uri(
         self, instruments, fields, start_time=None, end_time=None, freq="day", disk_cache=1, inst_processors=[]
     ):
-        """Get a uri of feature dataset using cache.
+        """Get an uri of feature dataset using cache.
         specially:
             disk_cache=1 means using data set cache and return the uri of cache file.
             disk_cache=0 means client knows the path of expression cache,
@@ -650,13 +651,8 @@
         r = np.hstack([df.index[0], expression_data]).astype("<f")
         r.tofile(str(cache_path))
 
-<<<<<<< HEAD
     def update(self, cache_uri, freq: str = "day"):
         cp_cache_uri = self.get_cache_dir(freq).joinpath(cache_uri)
-=======
-    def update(self, sid, cache_uri, freq: str = "day"):
-        cp_cache_uri = self.get_cache_dir(freq).joinpath(sid).joinpath(cache_uri)
->>>>>>> be4646b4
         meta_path = cp_cache_uri.with_suffix(".meta")
         if not self.check_cache_exists(cp_cache_uri, suffix_list=[".meta"]):
             self.logger.info(f"The cache {cp_cache_uri} has corrupted. It will be removed")
