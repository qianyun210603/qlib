--- conflicted
+++ resolved
@@ -1,14 +1,10 @@
 # Copyright (c) Microsoft Corporation.
 # Licensed under the MIT License.
-import datetime
-import importlib
+from functools import partial
 import sys
 from functools import partial
 from pathlib import Path
-<<<<<<< HEAD
-=======
 import datetime
->>>>>>> 98f569ee
 
 import fire
 import pandas as pd
