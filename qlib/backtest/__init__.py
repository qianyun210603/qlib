--- conflicted
+++ resolved
@@ -40,12 +40,7 @@
     open_cost: float = 0.0015,
     close_cost: float = 0.0025,
     min_cost: float = 5.0,
-<<<<<<< HEAD
     deal_price: Union[str, Tuple[str, str], List[str]] = None,
-=======
-    limit_threshold: Union[Tuple[str, str], float, None] | None = None,
-    deal_price: Union[str, Tuple[str, str], List[str]] | None = None,
->>>>>>> a4fd6e5a
     **kwargs: Any,
 ) -> Exchange:
     r"""get_exchange
