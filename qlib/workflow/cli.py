#  Copyright (c) Microsoft Corporation.
#  Licensed under the MIT License.
<<<<<<< HEAD

=======
import logging
import sys
>>>>>>> 0e9ac9dc
import os
import sys
from pathlib import Path

import fire
import ruamel.yaml as yaml

import qlib
from qlib.config import C
from qlib.model.trainer import task_train
from qlib.utils.data import update_config
from qlib.log import get_module_logger
from qlib.utils import set_log_with_config

set_log_with_config(C.logging_config)
logger = get_module_logger("qrun", logging.INFO)


def get_path_list(path):
    if isinstance(path, str):
        return [path]
    else:
        return list(path)


def sys_config(config, config_path):
    """
    Configure the `sys` section

    Parameters
    ----------
    config : dict
        configuration of the workflow.
    config_path : str
        path of the configuration
    """
    sys_config = config.get("sys", {})

    # abspath
    for p in get_path_list(sys_config.get("path", [])):
        sys.path.append(p)

    # relative path to config path
    for p in get_path_list(sys_config.get("rel_path", [])):
        sys.path.append(str(Path(config_path).parent.resolve().absolute() / p))


# workflow handler function
def workflow(config_path, experiment_name="workflow", uri_folder="mlruns"):
    """
    This is a Qlib CLI entrance.
    User can run the whole Quant research workflow defined by a configure file
    - the code is located here ``qlib/workflow/cli.py`

    User can specify a base_config file in your workflow.yml file by adding "BASE_CONFIG_PATH".
    Qlib will load the configuration in BASE_CONFIG_PATH first, and the user only needs to update the custom fields
    in their own workflow.yml file.

    For examples:

        qlib_init:
            provider_uri: "~/.qlib/qlib_data/cn_data"
            region: cn
        BASE_CONFIG_PATH: "workflow_config_lightgbm_Alpha158_csi500.yaml"
        market: csi300

    """
    with open(config_path) as fp:
        config = yaml.safe_load(fp)

    base_config_path = config.get("BASE_CONFIG_PATH", None)
    if base_config_path:
        logger.info(f"Use BASE_CONFIG_PATH: {base_config_path}")
        base_config_path = Path(base_config_path)

        # it will find config file in absolute path and relative path
        if base_config_path.exists():
            path = base_config_path
        else:
            logger.info(
                f"Can't find BASE_CONFIG_PATH base on: {Path.cwd()}, "
                f"try using relative path to config path: {Path(config_path).absolute()}"
            )
            relative_path = Path(config_path).absolute().parent.joinpath(base_config_path)
            if relative_path.exists():
                path = relative_path
            else:
                raise FileNotFoundError(f"Can't find the BASE_CONFIG file: {base_config_path}")

        with open(path) as fp:
            base_config = yaml.safe_load(fp)
        logger.info(f"Load BASE_CONFIG_PATH succeed: {path.resolve()}")
        config = update_config(base_config, config)

    # config the `sys` section
    sys_config(config, config_path)

    if "exp_manager" in config.get("qlib_init"):
        qlib.init(**config.get("qlib_init"))
    else:
        exp_manager = C["exp_manager"]
        exp_manager["kwargs"]["uri"] = "file:" + str(Path(os.getcwd()).resolve() / uri_folder)
        qlib.init(**config.get("qlib_init"), exp_manager=exp_manager)

    if "experiment_name" in config:
        experiment_name = config["experiment_name"]
    recorder = task_train(config.get("task"), experiment_name=experiment_name)
    recorder.save_objects(config=config)


# function to run workflow by config
def run():
    fire.Fire(workflow)


if __name__ == "__main__":
    run()<|MERGE_RESOLUTION|>--- conflicted
+++ resolved
@@ -1,19 +1,13 @@
 #  Copyright (c) Microsoft Corporation.
 #  Licensed under the MIT License.
-<<<<<<< HEAD
-
-=======
 import logging
 import sys
->>>>>>> 0e9ac9dc
 import os
-import sys
 from pathlib import Path
 
+import qlib
 import fire
 import ruamel.yaml as yaml
-
-import qlib
 from qlib.config import C
 from qlib.model.trainer import task_train
 from qlib.utils.data import update_config
