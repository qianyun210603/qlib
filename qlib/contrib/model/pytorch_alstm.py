--- conflicted
+++ resolved
@@ -30,11 +30,7 @@
     d_feat : int
         input dimension for each time step
     metric: str
-<<<<<<< HEAD
-        the evaluated metric used in early stop
-=======
         the evaluation metric used in early stop
->>>>>>> e28e984a
     optimizer : str
         optimizer name
     GPU : int
