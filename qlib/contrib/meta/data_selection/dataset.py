# Copyright (c) Microsoft Corporation.
# Licensed under the MIT License.
from copy import deepcopy
from typing import Dict, List, Text, Tuple, Union

import numpy as np
import pandas as pd
from joblib import Parallel, delayed  # pylint: disable=E0401
from tqdm.auto import tqdm

from qlib.contrib.torch import data_to_tensor
from qlib.data.dataset import DatasetH
from qlib.data.dataset.utils import init_task_handler
from qlib.log import get_module_logger
from qlib.model.meta.dataset import MetaTaskDataset
from qlib.model.meta.task import MetaTask
from qlib.model.trainer import TrainerR
from qlib.utils import auto_filter_kwargs, get_date_by_shift, init_instance_by_config
from qlib.utils.data import deepcopy_basic_type
from qlib.workflow import R
from qlib.workflow.task.gen import RollingGen, task_generator
from qlib.workflow.task.utils import TimeAdjuster


class InternalData:
    def __init__(self, task_tpl: dict, step: int, exp_name: str):
        self.task_tpl = task_tpl
        self.step = step
        self.exp_name = exp_name

    def setup(self, trainer=TrainerR, trainer_kwargs={}):
        """
        after running this function `self.data_ic_df` will become set.
        Each col represents a data.
        Each row represents the Timestamp of performance of that data.
        For example,

        .. code-block:: python

                       2021-06-21 2021-06-04 2021-05-21 2021-05-07 2021-04-20 2021-04-06 2021-03-22 2021-03-08  ...
                       2021-07-02 2021-06-18 2021-06-03 2021-05-20 2021-05-06 2021-04-19 2021-04-02 2021-03-19  ...
            datetime                                                                                            ...
            2018-01-02   0.079782   0.115975   0.070866   0.028849  -0.081170   0.140380   0.063864   0.110987  ...
            2018-01-03   0.123386   0.107789   0.071037   0.045278  -0.060782   0.167446   0.089779   0.124476  ...
            2018-01-04   0.140775   0.097206   0.063702   0.042415  -0.078164   0.173218   0.098914   0.114389  ...
            2018-01-05   0.030320  -0.037209  -0.044536  -0.047267  -0.081888   0.045648   0.059947   0.047652  ...
            2018-01-08   0.107201   0.009219  -0.015995  -0.036594  -0.086633   0.108965   0.122164   0.108508  ...
            ...               ...        ...        ...        ...        ...        ...        ...        ...  ...

        """

        # 1) prepare the prediction of proxy models
        perf_task_tpl = deepcopy(self.task_tpl)  # this task is supposed to contain no complicated objects

        trainer = auto_filter_kwargs(trainer)(experiment_name=self.exp_name, **trainer_kwargs)
        # NOTE:
        # The handler is initialized for only once.
        if not trainer.has_worker():
            self.dh = init_task_handler(perf_task_tpl)
            self.dh.config(dump_all=False)  # in some cases, the data handler are saved to disk with `dump_all=True`
        else:
            self.dh = init_instance_by_config(perf_task_tpl["dataset"]["kwargs"]["handler"])
        assert self.dh.dump_all is False  # otherwise, it will save all the detailed data

        seg = perf_task_tpl["dataset"]["kwargs"]["segments"]

        # We want to split the training time period into small segments.
        perf_task_tpl["dataset"]["kwargs"]["segments"] = {
            "train": (DatasetH.get_min_time(seg), DatasetH.get_max_time(seg)),
            "test": (None, None),
        }

        # NOTE:
        # we play a trick here
        # treat the training segments as test to create the rolling tasks
        rg = RollingGen(step=self.step, test_key="train", train_key=None, task_copy_func=deepcopy_basic_type)
        gen_task = task_generator(perf_task_tpl, [rg])

        recorders = R.list_recorders(experiment_name=self.exp_name)
        if len(gen_task) == len(recorders):
            get_module_logger("Internal Data").info("the data has been initialized")
        else:
            # train new models
            assert 0 == len(recorders), "An empty experiment is required for setup `InternalData`"
            trainer.train(gen_task)

        # 2) extract the similarity matrix
        label_df = self.dh.fetch(col_set="label")
        # for
        recorders = R.list_recorders(experiment_name=self.exp_name)

        key_l = []
        ic_l = []
        for _, rec in tqdm(recorders.items(), desc="calc"):
            pred = rec.load_object("pred.pkl")
            task = rec.load_object("task")
            data_key = task["dataset"]["kwargs"]["segments"]["train"]
            key_l.append(data_key)
            ic_l.append(delayed(self._calc_perf)(pred.iloc[:, 0], label_df.iloc[:, 0]))

        ic_l = Parallel(n_jobs=-1)(ic_l)
        self.data_ic_df = pd.DataFrame(dict(zip(key_l, ic_l)))
        self.data_ic_df = self.data_ic_df.sort_index().sort_index(axis=1)

        del self.dh  # handler is not useful now

    def _calc_perf(self, pred, label):
        df = pd.DataFrame({"pred": pred, "label": label})
        df = df.groupby("datetime").corr(method="spearman")
        corr = df.loc(axis=0)[:, "pred"]["label"].droplevel(axis=0, level=-1)
        return corr

    def update(self):
        """update the data for online trading"""
        # TODO:
        # when new data are totally(including label) available
        # - update the prediction
        # - update the data similarity map(if applied)


class MetaTaskDS(MetaTask):
    """Meta Task for Data Selection"""

    def __init__(self, task: dict, meta_info: pd.DataFrame, mode: str = MetaTask.PROC_MODE_FULL, fill_method="max"):
        """

        The description of the processed data

            time_perf: A array with shape  <hist_step_n * step, data pieces>  ->  data piece performance

            time_belong:  A array with shape <sample, data pieces>  -> belong or not (1. or 0.)
            array([[1., 0., 0., ..., 0., 0., 0.],
                   [1., 0., 0., ..., 0., 0., 0.],
                   [1., 0., 0., ..., 0., 0., 0.],
                   ...,
                   [0., 0., 0., ..., 0., 0., 1.],
                   [0., 0., 0., ..., 0., 0., 1.],
                   [0., 0., 0., ..., 0., 0., 1.]])

        Parameters
        ----------
        meta_info: pd.DataFrame
            please refer to the docs of _prepare_meta_ipt for detailed explanation.
        """
        super().__init__(task, meta_info)
        self.fill_method = fill_method

        time_perf = self._get_processed_meta_info()
        self.processed_meta_input = {"time_perf": time_perf}
        # FIXME: memory issue in this step
        if mode == MetaTask.PROC_MODE_FULL:
            # process metainfo_
            ds = self.get_dataset()

            # these three lines occupied 70% of the time of initializing MetaTaskDS
            d_train, d_test = ds.prepare(["train", "test"], col_set=["feature", "label"])
            prev_size = d_test.shape[0]
            d_train = d_train.dropna(axis=0)
            d_test = d_test.dropna(axis=0)
            if prev_size == 0 or d_test.shape[0] / prev_size <= 0.1:
                raise ValueError(f"Most of samples are dropped. Please check this task: {task}")

            assert (
                d_test.groupby("datetime").size().shape[0] >= 5
            ), "In this segment, this trading dates is less than 5, you'd better check the data."

            sample_time_belong = np.zeros((d_train.shape[0], time_perf.shape[1]))
            for i, col in enumerate(time_perf.columns):
                # these two lines of code occupied 20% of the time of initializing MetaTaskDS
                slc = slice(*d_train.index.slice_locs(start=col[0], end=col[1]))
                sample_time_belong[slc, i] = 1.0

            # If you want that last month also belongs to the last time_perf
            # Assumptions: the latest data has similar performance like the last month
            sample_time_belong[sample_time_belong.sum(axis=1) != 1, -1] = 1.0

            self.processed_meta_input.update(
                dict(
                    X=d_train["feature"],
                    y=d_train["label"].iloc[:, 0],
                    X_test=d_test["feature"],
                    y_test=d_test["label"].iloc[:, 0],
                    time_belong=sample_time_belong,
                    test_idx=d_test["label"].index,
                )
            )

        # TODO: set device: I think this is not necessary to converting data format.
        self.processed_meta_input = data_to_tensor(self.processed_meta_input)

    def _get_processed_meta_info(self):
        meta_info_norm = self.meta_info.sub(self.meta_info.mean(axis=1), axis=0)
        if self.fill_method.startswith("max"):
            suffix = self.fill_method.lstrip("max")
            if suffix == "seg":
                fill_value = {}
                for col in meta_info_norm.columns:
                    fill_value[col] = meta_info_norm.loc[meta_info_norm[col].isna(), :].dropna(axis=1).mean().max()
                fill_value = pd.Series(fill_value).sort_index()
                # The NaN Values are filled segment-wise. Below is an exampleof fill_value
                # 2009-01-05  2009-02-06    0.145809
                # 2009-02-09  2009-03-06    0.148005
                # 2009-03-09  2009-04-03    0.090385
                # 2009-04-07  2009-05-05    0.114318
                # 2009-05-06  2009-06-04    0.119328
                # ...
                meta_info_norm = meta_info_norm.fillna(fill_value)
            else:
                if len(suffix) > 0:
                    get_module_logger("MetaTaskDS").warning(
                        f"fill_method={self.fill_method}; the info after can't be correctly parsed. Please check your parameters."
                    )
                fill_value = meta_info_norm.max(axis=1)
                # fill it with row max to align with previous implementation
                # This will magnify the data similarity when data is in daily freq

                # the fill value corresponds to data like this
                # It get a performance value for each day.
                # The performance value are get from other models on this day
                # 2009-01-16    0.276320
                # 2009-01-19    0.280603
                #                 ...
                # 2011-06-27    0.203773
                meta_info_norm = meta_info_norm.T.fillna(fill_value).T
        elif self.fill_method == "zero":
            # It will fillna(0.0) at the end.
            pass
        else:
            raise NotImplementedError(f"This type of input is not supported")
        meta_info_norm = meta_info_norm.fillna(0.0)  # always fill zero in case of NaN
        return meta_info_norm

    def get_meta_input(self):
        return self.processed_meta_input


class MetaDatasetDS(MetaTaskDataset):
    def __init__(
        self,
        *,
        task_tpl: Union[dict, list],
        step: int,
        trunc_days: int = None,
        rolling_ext_days: int = 0,
        exp_name: Union[str, InternalData],
        segments: Union[Dict[Text, Tuple], float],
        hist_step_n: int = 10,
        task_mode: str = MetaTask.PROC_MODE_FULL,
        fill_method: str = "max",
    ):
        """
        A dataset for meta model.

        Parameters
        ----------
        task_tpl : Union[dict, list]
            Decide what tasks are used.
            - dict : the task template, the prepared task is generated with `step`, `trunc_days` and `RollingGen`
            - list : when of list type, use the list of tasks directly
                     the list is supposed to be sorted according timeline
        step : int
            the rolling step
        trunc_days: int
            days to be truncated based on the test start
        rolling_ext_days: int
            sometimes users want to train metamodels for a longer test period but with smaller rolling steps for more task samples.
            the total length of test periods will be `step + rolling_ext_days`

        exp_name : Union[str, InternalData]
            Decide what meta_info are used for prediction.
            - str: the name of the experiment to store the performance of data
            - InternalData: a prepared internal data
        segments: Union[Dict[Text, Tuple], float]
            the segments to divide data
            both left and right
            if segments is a float:
                the float represents the percentage of data for training
        hist_step_n: int
            length of historical steps for the meta infomation
        task_mode : str
            Please refer to the docs of MetaTask
        """
        super().__init__(segments=segments)
        if isinstance(exp_name, InternalData):
            self.internal_data = exp_name
        else:
            self.internal_data = InternalData(task_tpl, step=step, exp_name=exp_name)
            self.internal_data.setup()
        self.task_tpl = deepcopy(task_tpl)  # FIXME: if the handler is shared, how to avoid the explosion of the memroy.
        self.trunc_days = trunc_days
        self.hist_step_n = hist_step_n
        self.step = step

        if isinstance(task_tpl, dict):
            rg = RollingGen(
                step=step, trunc_days=trunc_days, task_copy_func=deepcopy_basic_type
            )  # NOTE: trunc_days is very important !!!!
            task_iter = rg(task_tpl)
            if rolling_ext_days > 0:
                self.ta = TimeAdjuster(future=True)
                for t in task_iter:
                    t["dataset"]["kwargs"]["segments"]["test"] = self.ta.shift(
                        t["dataset"]["kwargs"]["segments"]["test"], step=rolling_ext_days, rtype=RollingGen.ROLL_EX
                    )
            if task_mode == MetaTask.PROC_MODE_FULL:
                # Only pre initializing the task when full task is req
                # initializing handler and share it.
                init_task_handler(task_tpl)
        else:
            assert isinstance(task_tpl, list)
            task_iter = task_tpl

        self.task_list = []
        self.meta_task_l = []
        logger = get_module_logger("MetaDatasetDS")
        logger.info(f"Example task for training meta model: {task_iter[0]}")
        for t in tqdm(task_iter, desc="creating meta tasks"):
            try:
                self.meta_task_l.append(
                    MetaTaskDS(t, meta_info=self._prepare_meta_ipt(t), mode=task_mode, fill_method=fill_method)
                )
                self.task_list.append(t)
            except ValueError as e:
                logger.warning(f"ValueError: {e}")
        assert len(self.meta_task_l) > 0, "No meta tasks found. Please check the data and setting"

    def _prepare_meta_ipt(self, task) -> pd.DataFrame:
        """
        Please refer to `self.internal_data.setup` for detailed information about `self.internal_data.data_ic_df`

        Indices with format below can be successfully sliced by  `ic_df.loc[:end, pd.IndexSlice[:, :end]]`

               2021-06-21 2021-06-04 .. 2021-03-22 2021-03-08
               2021-07-02 2021-06-18 .. 2021-04-02 None

        Returns
        -------
            a pd.DataFrame with similar content below.
            - each column corresponds to a trained model named by the training data range
            - each row corresponds to a day of data tested by the models of the columns
            - The rows cells that overlaps with the data used by columns are masked


                       2009-01-05 2009-02-09 ... 2011-04-27 2011-05-26
                       2009-02-06 2009-03-06 ... 2011-05-25 2011-06-23
            datetime                         ...
            2009-01-13        NaN   0.310639 ...  -0.169057   0.137792
            2009-01-14        NaN   0.261086 ...  -0.143567   0.082581
            ...               ...        ... ...        ...        ...
            2011-06-30  -0.054907  -0.020219 ...  -0.023226        NaN
            2011-07-01  -0.075762  -0.026626 ...  -0.003167        NaN

        """
        ic_df = self.internal_data.data_ic_df

        segs = task["dataset"]["kwargs"]["segments"]
        end = max(segs[k][1] for k in ("train", "valid") if k in segs)
        ic_df_avail = ic_df.loc[:end, pd.IndexSlice[:, :end]]

<<<<<<< HEAD
        # metadata set focus on the **information** instead of preprocess
        # 1) filter the future info
        def mask_future(s):
            """mask future information"""
            # from qlib.utils import get_date_by_shift
=======
        # meta data set focus on the **information** instead of preprocess
        # 1) filter the overlap info
        def mask_overlap(s):
            """
            mask overlap information
            data after self.name[end] with self.trunc_days that contains future info are also considered as overlap info

            Approximately the diagnal + horizon length of data are masked.
            """
>>>>>>> 32c3070b
            start, end = s.name
            end = get_date_by_shift(trading_date=end, shift=self.trunc_days - 1, future=True)
            return s.mask((s.index >= start) & (s.index <= end))

        ic_df_avail = ic_df_avail.apply(mask_overlap)  # apply to each col

        # 2) filter the info with too long periods
        total_len = self.step * self.hist_step_n
        if ic_df_avail.shape[0] >= total_len:
            return ic_df_avail.iloc[-total_len:]
        else:
            raise ValueError("the history of distribution data is not long enough.")

    def _prepare_seg(self, segment: Text) -> List[MetaTask]:
        if isinstance(self.segments, float):
            train_task_n = int(len(self.meta_task_l) * self.segments)
            if segment == "train":
                return self.meta_task_l[:train_task_n]
            elif segment == "test":
                return self.meta_task_l[train_task_n:]
            else:
                raise NotImplementedError(f"This type of input is not supported")
        else:
            raise NotImplementedError(f"This type of input is not supported")<|MERGE_RESOLUTION|>--- conflicted
+++ resolved
@@ -1,25 +1,23 @@
 # Copyright (c) Microsoft Corporation.
 # Licensed under the MIT License.
+import pandas as pd
+import numpy as np
 from copy import deepcopy
-from typing import Dict, List, Text, Tuple, Union
-
-import numpy as np
-import pandas as pd
 from joblib import Parallel, delayed  # pylint: disable=E0401
-from tqdm.auto import tqdm
-
+from typing import Dict, List, Union, Text, Tuple
+from qlib.data.dataset.utils import init_task_handler
+from qlib.data.dataset import DatasetH
 from qlib.contrib.torch import data_to_tensor
-from qlib.data.dataset import DatasetH
-from qlib.data.dataset.utils import init_task_handler
+from qlib.model.meta.task import MetaTask
+from qlib.model.meta.dataset import MetaTaskDataset
+from qlib.model.trainer import TrainerR
 from qlib.log import get_module_logger
-from qlib.model.meta.dataset import MetaTaskDataset
-from qlib.model.meta.task import MetaTask
-from qlib.model.trainer import TrainerR
 from qlib.utils import auto_filter_kwargs, get_date_by_shift, init_instance_by_config
 from qlib.utils.data import deepcopy_basic_type
 from qlib.workflow import R
 from qlib.workflow.task.gen import RollingGen, task_generator
 from qlib.workflow.task.utils import TimeAdjuster
+from tqdm.auto import tqdm
 
 
 class InternalData:
@@ -357,14 +355,7 @@
         end = max(segs[k][1] for k in ("train", "valid") if k in segs)
         ic_df_avail = ic_df.loc[:end, pd.IndexSlice[:, :end]]
 
-<<<<<<< HEAD
         # metadata set focus on the **information** instead of preprocess
-        # 1) filter the future info
-        def mask_future(s):
-            """mask future information"""
-            # from qlib.utils import get_date_by_shift
-=======
-        # meta data set focus on the **information** instead of preprocess
         # 1) filter the overlap info
         def mask_overlap(s):
             """
@@ -373,7 +364,6 @@
 
             Approximately the diagnal + horizon length of data are masked.
             """
->>>>>>> 32c3070b
             start, end = s.name
             end = get_date_by_shift(trading_date=end, shift=self.trunc_days - 1, future=True)
             return s.mask((s.index >= start) & (s.index <= end))
